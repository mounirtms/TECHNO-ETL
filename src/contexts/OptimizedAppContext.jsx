
/**
 * Optimized App Context
 * Performance-optimized context provider with selectors
 */

import React, { createContext, useContext, useReducer, useMemo, useCallback } from 'react';

// Initial state
const initialState = {
  user: null,
  theme: 'light',
  language: 'en',
  loading: false,
  error: null,
  notifications: [],
  settings: {},
  performance: {
    renderCount: 0,
    lastRender: null,
  },
};

// Action types
const ActionTypes = {
  SET_USER: 'SET_USER',
  SET_THEME: 'SET_THEME',
  SET_LANGUAGE: 'SET_LANGUAGE',
  SET_LOADING: 'SET_LOADING',
  SET_ERROR: 'SET_ERROR',
  ADD_NOTIFICATION: 'ADD_NOTIFICATION',
  REMOVE_NOTIFICATION: 'REMOVE_NOTIFICATION',
  UPDATE_SETTINGS: 'UPDATE_SETTINGS',
  TRACK_RENDER: 'TRACK_RENDER',
  RESET_STATE: 'RESET_STATE',
};

// Optimized reducer
const appReducer = (state, action) => {
  switch (action.type) {
  case ActionTypes.SET_USER:
    return { ...state, user: action.payload };

  case ActionTypes.SET_THEME:
    return { ...state, theme: action.payload };

  case ActionTypes.SET_LANGUAGE:
    return { ...state, language: action.payload };

  case ActionTypes.SET_LOADING:
    return { ...state, loading: action.payload };

  case ActionTypes.SET_ERROR:
    return { ...state, error: action.payload };

  case ActionTypes.ADD_NOTIFICATION:
    return {
      ...state,
      notifications: [...state.notifications, {
        id: Date.now().toString(),
        timestamp: Date.now(),
        ...action.payload,
      }],
    };

  case ActionTypes.REMOVE_NOTIFICATION:
    return {
      ...state,
      notifications: state.notifications.filter(n => n.id !== action.payload),
    };

  case ActionTypes.UPDATE_SETTINGS:
    return {
      ...state,
      settings: { ...state.settings, ...action.payload },
    };

  case ActionTypes.TRACK_RENDER:
    return {
      ...state,
      performance: {
        renderCount: state.performance.renderCount + 1,
        lastRender: Date.now(),
      },
    };

  case ActionTypes.RESET_STATE:
    return { ...initialState };

  default:
    return state;
  }
};

// Create contexts with performance optimization
const AppStateContext = createContext();
const AppDispatchContext = createContext();

// Optimized provider component
export function OptimizedAppProvider({ children }) {
<<<<<<< HEAD
    const [state, dispatch] = useReducer(appReducer, initialState);
    
    // Track renders for performance monitoring
    React.useEffect(() => {
        dispatch({ type: ActionTypes.TRACK_RENDER });
    });
    
    // Memoized dispatch actions to prevent unnecessary re-renders
    const actions = useMemo(() => ({
        setUser: (user) => dispatch({ type: ActionTypes.SET_USER, payload: user }),
        setTheme: (theme) => dispatch({ type: ActionTypes.SET_THEME, payload: theme }),
        setLanguage: (language) => dispatch({ type: ActionTypes.SET_LANGUAGE, payload: language }),
        setLoading: (loading) => dispatch({ type: ActionTypes.SET_LOADING, payload: loading }),
        setError: (error) => dispatch({ type: ActionTypes.SET_ERROR, payload: error }),
        addNotification: (notification) => dispatch({ type: ActionTypes.ADD_NOTIFICATION, payload: notification }),
        removeNotification: (id) => dispatch({ type: ActionTypes.REMOVE_NOTIFICATION, payload: id }),
        updateSettings: (settings) => dispatch({ type: ActionTypes.UPDATE_SETTINGS, payload: settings }),
        resetState: () => dispatch({ type: ActionTypes.RESET_STATE })
    }), []);
    
    // Memoized state to prevent unnecessary re-renders
    const memoizedState = useMemo(() => state, [
        state.user,
        state.theme,
        state.language,
        state.loading,
        state.error,
        state.notifications.length,
        // Use JSON.stringify for deep comparison of settings object
        JSON.stringify(state.settings),
        state.performance.renderCount
    ]);
    
    // Memoize the entire context value to prevent unnecessary re-renders
    const contextValue = useMemo(() => ({
        state: memoizedState,
        dispatch: actions
    }), [memoizedState, actions]);
    
    return (
        <AppStateContext.Provider value={memoizedState}>
            <AppDispatchContext.Provider value={actions}>
                {children}
            </AppDispatchContext.Provider>
        </AppStateContext.Provider>
    );
=======
  const [state, dispatch] = useReducer(appReducer, initialState);

  // Track renders for performance monitoring
  React.useEffect(() => {
    dispatch({ type: ActionTypes.TRACK_RENDER });
  });

  // Memoized dispatch actions to prevent unnecessary re-renders
  const actions = useMemo(() => ({
    setUser: (user) => dispatch({ type: ActionTypes.SET_USER, payload: user }),
    setTheme: (theme) => dispatch({ type: ActionTypes.SET_THEME, payload: theme }),
    setLanguage: (language) => dispatch({ type: ActionTypes.SET_LANGUAGE, payload: language }),
    setLoading: (loading) => dispatch({ type: ActionTypes.SET_LOADING, payload: loading }),
    setError: (error) => dispatch({ type: ActionTypes.SET_ERROR, payload: error }),
    addNotification: (notification) => dispatch({ type: ActionTypes.ADD_NOTIFICATION, payload: notification }),
    removeNotification: (id) => dispatch({ type: ActionTypes.REMOVE_NOTIFICATION, payload: id }),
    updateSettings: (settings) => dispatch({ type: ActionTypes.UPDATE_SETTINGS, payload: settings }),
    resetState: () => dispatch({ type: ActionTypes.RESET_STATE }),
  }), []);

  // Memoized state to prevent unnecessary re-renders
  const memoizedState = useMemo(() => state, [
    state.user,
    state.theme,
    state.language,
    state.loading,
    state.error,
    state.notifications.length,
    state.settings,
    state.performance.renderCount,
  ]);

  return (
    <AppStateContext.Provider value={memoizedState}>
      <AppDispatchContext.Provider value={actions}>
        {children}
      </AppDispatchContext.Provider>
    </AppStateContext.Provider>
  );
>>>>>>> b7ef1358
}

// Optimized hooks with selectors to prevent unnecessary re-renders
export function useAppState(selector) {
  const context = useContext(AppStateContext);

  if (context === undefined) {
    throw new Error('useAppState must be used within an OptimizedAppProvider');
  }

  // If no selector is provided, return the full state
  if (!selector) return context;

  // Use selector to return only specific part of state
  return useMemo(() => selector(context), [selector, context]);
}

export function useAppDispatch() {
  const context = useContext(AppDispatchContext);

  if (context === undefined) {
    throw new Error('useAppDispatch must be used within an OptimizedAppProvider');
  }

  return context;
}

// Convenient hooks for specific state slices
export const useUser = () => useAppState(state => state.user);
export const useTheme = () => useAppState(state => state.theme);
export const useLanguage = () => useAppState(state => state.language);
export const useLoading = () => useAppState(state => state.loading);
export const useError = () => useAppState(state => state.error);
export const useNotifications = () => useAppState(state => state.notifications);
export const useSettings = () => useAppState(state => state.settings);
export const usePerformanceMetrics = () => useAppState(state => state.performance);

// Performance monitoring hook
export function useContextPerformance() {
  const performance = usePerformanceMetrics();
  const dispatch = useAppDispatch();

  return {
    ...performance,
    logPerformance: useCallback(() => {
      console.log('🎯 Context Performance:', {
        renders: performance.renderCount,
        lastRender: new Date(performance.lastRender).toISOString(),
      });
    }, [performance]),
  };
}

export default OptimizedAppProvider;<|MERGE_RESOLUTION|>--- conflicted
+++ resolved
@@ -98,54 +98,6 @@
 
 // Optimized provider component
 export function OptimizedAppProvider({ children }) {
-<<<<<<< HEAD
-    const [state, dispatch] = useReducer(appReducer, initialState);
-    
-    // Track renders for performance monitoring
-    React.useEffect(() => {
-        dispatch({ type: ActionTypes.TRACK_RENDER });
-    });
-    
-    // Memoized dispatch actions to prevent unnecessary re-renders
-    const actions = useMemo(() => ({
-        setUser: (user) => dispatch({ type: ActionTypes.SET_USER, payload: user }),
-        setTheme: (theme) => dispatch({ type: ActionTypes.SET_THEME, payload: theme }),
-        setLanguage: (language) => dispatch({ type: ActionTypes.SET_LANGUAGE, payload: language }),
-        setLoading: (loading) => dispatch({ type: ActionTypes.SET_LOADING, payload: loading }),
-        setError: (error) => dispatch({ type: ActionTypes.SET_ERROR, payload: error }),
-        addNotification: (notification) => dispatch({ type: ActionTypes.ADD_NOTIFICATION, payload: notification }),
-        removeNotification: (id) => dispatch({ type: ActionTypes.REMOVE_NOTIFICATION, payload: id }),
-        updateSettings: (settings) => dispatch({ type: ActionTypes.UPDATE_SETTINGS, payload: settings }),
-        resetState: () => dispatch({ type: ActionTypes.RESET_STATE })
-    }), []);
-    
-    // Memoized state to prevent unnecessary re-renders
-    const memoizedState = useMemo(() => state, [
-        state.user,
-        state.theme,
-        state.language,
-        state.loading,
-        state.error,
-        state.notifications.length,
-        // Use JSON.stringify for deep comparison of settings object
-        JSON.stringify(state.settings),
-        state.performance.renderCount
-    ]);
-    
-    // Memoize the entire context value to prevent unnecessary re-renders
-    const contextValue = useMemo(() => ({
-        state: memoizedState,
-        dispatch: actions
-    }), [memoizedState, actions]);
-    
-    return (
-        <AppStateContext.Provider value={memoizedState}>
-            <AppDispatchContext.Provider value={actions}>
-                {children}
-            </AppDispatchContext.Provider>
-        </AppStateContext.Provider>
-    );
-=======
   const [state, dispatch] = useReducer(appReducer, initialState);
 
   // Track renders for performance monitoring
@@ -185,7 +137,6 @@
       </AppDispatchContext.Provider>
     </AppStateContext.Provider>
   );
->>>>>>> b7ef1358
 }
 
 // Optimized hooks with selectors to prevent unnecessary re-renders
