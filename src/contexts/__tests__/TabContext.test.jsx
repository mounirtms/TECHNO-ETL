--- conflicted
+++ resolved
@@ -38,13 +38,8 @@
 
 // Test component that uses TabContext
 function TestComponent() {
-<<<<<<< HEAD
-  const { tabs, activeTab, openTab, closeTab } = useTab();
-  
-=======
   const { tabs, activeTab, openTab, closeTab, canOpenTab } = useTab();
 
->>>>>>> b7ef1358
   return (
     <div>
       <div data-testid="active-tab">{activeTab}</div>
@@ -61,6 +56,9 @@
       >
         Close Products
       </button>
+      <div data-testid="can-open-products">
+        {canOpenTab('ProductsGrid') ? 'yes' : 'no'}
+      </div>
     </div>
   );
 }
@@ -155,15 +153,9 @@
 
     // Try to close Dashboard - should not work
     const { closeTab } = useTab();
-<<<<<<< HEAD
-    closeTab('Dashboard'); // This will just return early without doing anything
-    
-    // Dashboard tab should still be there
-=======
     const result = closeTab('Dashboard');
 
     expect(result).toBe(false);
->>>>>>> b7ef1358
     expect(screen.getByTestId('tab-count')).toHaveTextContent('1');
   });
 
