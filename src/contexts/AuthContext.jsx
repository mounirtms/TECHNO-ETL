
import React, { createContext, useState, useContext, useEffect,useMemo, useCallback } from 'react';
import { toast } from 'react-toastify';
import {
  GoogleAuthProvider,
  signInWithPopup,
  signOut,
  onAuthStateChanged,
} from 'firebase/auth';
import { auth, database } from '../config/firebase';
import { ref, set, get } from 'firebase/database';
// Removed useNavigate to avoid circular dependency with Router
import magentoApi from '../services/magentoService';
import { USER_ROLES, createDefaultUserLicense } from '../config/firebaseDefaults';
import firebaseSyncService from '../services/firebaseSyncService';
import LicenseManager from '../services/LicenseManager';
import PermissionService from '../services/PermissionService';
const AuthContext = createContext();

export const useAuth = () => {
  return useContext(AuthContext);
};

export const AuthProvider = ({ children }) => {
  const [currentUser, setCurrentUser] = useState(() => {
    const token = localStorage.getItem('adminToken');

    if (token) {
      return {
        uid: 'magento-user',
        isMagentoUser: true,
        token,
      };
    }

    return null;
  });
    // Removed navigate to avoid circular dependency
  const [loading, setLoading] = useState(true);
  const [adminToken, setMagentoToken] = useState(() => localStorage.getItem('adminToken'));
  const [isUsingLocalData, setIsUsingLocalData] = useState(false);

  // Helper functions for settings management with local cache priority
  const initializeUserSettings = useCallback(async (user) => {
    try {
      const sanitizedUserId = user.uid.replace(/[.#$\[\]]/g, '_');
      const userSettingsKey = `userSettings_${sanitizedUserId}`;

      // Use unified settings manager
      const { getUserSettings } = await import('../utils/unifiedSettingsManager');
      const userSettings = getUserSettings(sanitizedUserId);

      if (userSettings) {
        console.log('User settings loaded from local cache');

        // Minimal sync to Firebase only if cache is old (> 24 hours)
        const lastSync = new Date(userSettings.lastSync || 0);
        const now = new Date();
        const hoursSinceSync = (now - lastSync) / (1000 * 60 * 60);

        if (hoursSinceSync > 24) {
          syncSettingsToFirebase(user, userSettings);
        }
      } else {
        // If no local cache, try to fetch from Firebase
        await loadSettingsFromFirebase(user);
      }
    } catch (error) {
      console.error('Error initializing user settings:', error);
    }
  }, []);

  // Sync settings to Firebase (minimal)
  const syncSettingsToFirebase = async (user, settings) => {
    try {
      const sanitizedUserId = user.uid.replace(/[.#$\[\]]/g, '_');
      const settingsRef = ref(database, `userSettings/${sanitizedUserId}`);

      const settingsData = {
        preferences: settings,
        lastSync: new Date().toISOString(),
        userId: user.uid,
        email: user.email,
      };

      await set(settingsRef, settingsData);

      // Save through unified settings manager
      const { saveUserSettings } = await import('../utils/unifiedSettingsManager');

      saveUserSettings(sanitizedUserId, settingsData);

      console.log('Settings synced to Firebase');
    } catch (error) {
      console.error('Error syncing settings to Firebase:', error);
    }
  };

  // Load settings from Firebase
  const loadSettingsFromFirebase = async (user) => {
    try {
      const sanitizedUserId = user.uid.replace(/[.#$\[\]]/g, '_');
      const settingsRef = ref(database, `userSettings/${sanitizedUserId}`);
      const snapshot = await get(settingsRef);

      if (snapshot.exists()) {
        const firebaseSettings = snapshot.val();
        const userSettingsKey = `userSettings_${sanitizedUserId}`;

        // Save through unified settings manager
        const { saveUserSettings } = await import('../utils/unifiedSettingsManager');

        saveUserSettings(sanitizedUserId, firebaseSettings);

        console.log('Settings loaded from Firebase');
      }
    } catch (error) {
      console.error('Error loading settings from Firebase:', error);
    }
  };

  // Save settings (always local first, sync later)
  const saveUserSettings = useCallback((settings) => {
    try {
      if (!currentUser) return;

      const sanitizedUserId = currentUser.uid.replace(/[.#$\[\]]/g, '_');
      const userSettingsKey = `userSettings_${sanitizedUserId}`;

      const settingsData = {
        preferences: settings,
        lastSync: new Date().toISOString(),
        userId: currentUser.uid,
        email: currentUser.email,
      };

      // Always save to local cache first
      localStorage.setItem(userSettingsKey, JSON.stringify(settingsData));
      localStorage.setItem('techno-etl-settings', JSON.stringify(settings));

      // Async sync to Firebase (non-blocking)
      setTimeout(() => {
        syncSettingsToFirebase(currentUser, settings);
      }, 1000);

      console.log('Settings saved locally');
    } catch (error) {
      console.error('Error saving user settings:', error);
    }
  }, [currentUser]);

  const clearUserSettings = useCallback(() => {
    try {
      // Clear unified settings when user logs out
      localStorage.removeItem('techno-etl-settings');
      console.log('User settings cleared on logout');
    } catch (error) {
      console.error('Error clearing user settings:', error);
    }
  }, []);

  // Register user in database and initialize license
  const registerUserInDatabase = async (user) => {
    try {
      const sanitizedUserId = user.uid.replace(/[.#$\[\]]/g, '_');
      const userRef = ref(database, `users/${sanitizedUserId}`);
      const licenseRef = ref(database, `licenses/${sanitizedUserId}`);

      // Check if user already exists
      const [userSnapshot, licenseSnapshot] = await Promise.all([
        get(userRef),
        get(licenseRef),
      ]);

      if (!userSnapshot.exists()) {
        // Check if this is the first user (super_admin)
        const usersRef = ref(database, 'users');
        const usersSnapshot = await get(usersRef);
        const isFirstUser = !usersSnapshot.exists() || Object.keys(usersSnapshot.val() || {}).length === 0;
        const role = isFirstUser ? USER_ROLES.SUPER_ADMIN : USER_ROLES.USER;

        // Create user record
        await set(userRef, {
          email: user.email,
          displayName: user.displayName,
          role: role,
          createdAt: new Date().toISOString(),
          lastLogin: new Date().toISOString(),
          isMagentoUser: user.isMagentoUser || false,
        });

        console.log(`User ${user.email} registered in database with role: ${isFirstUser ? 'super_admin' : 'user'}`);
      } else {
        // Update last login
        const userData = userSnapshot.val();

        await set(userRef, {
          ...userData,
          lastLogin: new Date().toISOString(),
        });
      }

      // Initialize license if it doesn't exist
      if (!licenseSnapshot.exists()) {
        const defaultLicense = createDefaultUserLicense(user.uid, 'FREE');

        await set(licenseRef, defaultLicense);
        console.log(`Default license created for user ${user.email}`);
      }

      // Initialize permission service for this user
      await PermissionService.initialize(user);

    } catch (error) {
      console.error('Error registering user in database:', error);
    }
  };

  // Monitor Firebase auth state
  useEffect(() => {
    const unsubscribe = onAuthStateChanged(auth, (user) => {
      if (user && !currentUser?.isMagentoUser) {
        setCurrentUser({
          ...user,
          isMagentoUser: false,
        });
        toast.success('Welcome back, ' + user.displayName);

        // Register user in database and initialize settings
        registerUserInDatabase(user);
        initializeUserSettings(user);

        // Sync with Firebase
        firebaseSyncService.syncUserOnLogin(user);
      } else if (!user && !currentUser?.isMagentoUser) {
        setCurrentUser(null);
        // Clear settings on logout
        clearUserSettings();
      }
      setLoading(false);
    });

    return unsubscribe;
  }, [currentUser?.isMagentoUser, initializeUserSettings, clearUserSettings]);

  const validateMagentoToken = async (token) => {
    if (!token) {
      toast.error('No authentication token found');

      return false;
    }

    try {
      const response =   await magentoApi.get('/store/storeConfigs');

      if (!response.ok) {
        if (response.status === 401) {
          toast.warning('Session expired. Using local cached data.', {
            autoClose: 5000,
            style: { backgroundColor: '#FFA500', color: '#FFFFFF' },
          });
          setIsUsingLocalData(true);
          setMagentoToken(null);
          localStorage.removeItem('adminToken');

          return true; // Allow using local data
        }
        toast.warning('Connection issues. Using cached session.');

        return true;
      }

      // Reset local data flag if token is valid
      setIsUsingLocalData(false);

      return true;
    } catch (error) {
      toast.error('Network error. Please check your connection.');
      console.error('Token validation error:', error);
      setIsUsingLocalData(true);

      return true;
    }
  };

  const signInWithGoogle = async () => {
    try {

      const provider = new GoogleAuthProvider();

      provider.setCustomParameters({
        prompt: 'select_account',
      });
      const result = await signInWithPopup(auth, provider);

      // User data will be set by the auth state observer
      toast.success('Successfully logged in with Google!');

      // Navigation will be handled by the component using this context
      return result;
    } catch (error) {
      console.error('Google sign-in error:', error);
      toast.error('Failed to sign in with Google');
      throw error;
    }
  };

  const signInWithMagento = async (username, password) => {
    try {
      const response = await magentoApi.login(username, password);

      const magentoUser = {
        uid: username,
        email: username,
        displayName: username,
        isMagentoUser: true,
        token:response,
      };

      setCurrentUser(magentoUser);

      // Register Magento user and initialize settings
      registerUserInDatabase(magentoUser);
      initializeUserSettings(magentoUser);

      // Sync with Firebase
      firebaseSyncService.syncUserOnLogin(magentoUser);

      toast.success('Successfully logged in!');

      return magentoUser;
    } catch (error) {
      console.error('Magento login error:', error);
      toast.error(error.message || 'Failed to login. Please check your credentials.');
      throw error;
    }
  };

  const logout = async () => {
    try {
      if (currentUser?.isMagentoUser) {
        // Clear Magento token
        setMagentoToken(null);
        localStorage.removeItem('adminToken');
      } else {
        // Sign out from Firebase
        await signOut(auth);
      }
      setCurrentUser(null);
      toast.success('Successfully logged out');
      window.location.href = '/login';  // Force a full page reload to clear all states
    } catch (error) {
      console.error('Logout error:', error);
      toast.error('Failed to logout');
      throw error;
    }
  };

  // Check Magento token validity
  useEffect(() => {
    let mounted = true;

    const initializeAuth = async () => {
      try {
        if (adminToken) {
          const isValid = await validateMagentoToken(adminToken);

          if (!isValid && mounted) {
            setMagentoToken(null);
            setCurrentUser(null);
            localStorage.removeItem('adminToken');
          }
        }
      } catch (error) {
        console.error('Auth initialization error:', error);
      } finally {
        if (mounted) {
          setLoading(false);
        }
      }
    };

<<<<<<< HEAD
    // Check Magento token validity
    useEffect(() => {
        let mounted = true;

        const initializeAuth = async () => {
            try {
                if (adminToken) {
                    const isValid = await validateMagentoToken(adminToken);
                
                    if (!isValid && mounted) {
                        setMagentoToken(null);
                        setCurrentUser(null);
                        localStorage.removeItem('adminToken');
                    }
                }
            } catch (error) {
                console.error('Auth initialization error:', error);
            } finally {
                if (mounted) {
                    setLoading(false);
                }
            }
        };

        initializeAuth();

        return () => {
            mounted = false;
        };
    }, [adminToken]);

    // Get user permissions and license status
    const getUserPermissions = useCallback(async () => {
        if (!currentUser?.uid) return [];
        try {
            return await PermissionService.getPermissions();
        } catch (error) {
            console.error('Error getting user permissions:', error);
            return [];
        }
    }, [currentUser?.uid]);

    const getUserLicenseStatus = useCallback(async () => {
        if (!currentUser?.uid) return null;
        try {
            return await LicenseManager.checkUserLicense(currentUser.uid);
        } catch (error) {
            console.error('Error getting user license status:', error);
            return null;
        }
    }, [currentUser?.uid]);

    const hasPermission = useCallback((action, resource = '*') => {
        return PermissionService.hasPermission(action, resource);
    }, []);

    const checkFeatureAccess = useCallback(async (feature) => {
        if (!currentUser?.uid) return false;
        try {
            return await LicenseManager.validateFeatureAccess(feature, currentUser.uid);
        } catch (error) {
            console.error('Error checking feature access:', error);
            return false;
        }
    }, [currentUser?.uid]);

    // Memoize the context value to prevent unnecessary re-renders
    const value = useMemo(() => ({
        currentUser,
        loading,
        signInWithGoogle,
        signInWithMagento,
        logout,
        adminToken,
        isUsingLocalData,
        validateMagentoToken,
        saveUserSettings,
        // Permission and license functions
        getUserPermissions,
        getUserLicenseStatus,
        hasPermission,
        checkFeatureAccess
    }), [
        // State dependencies
        JSON.stringify(currentUser),
        loading,
        adminToken,
        isUsingLocalData,
        
        // Function dependencies (these are already memoized with useCallback)
        signInWithGoogle,
        signInWithMagento,
        logout,
        validateMagentoToken,
        saveUserSettings,
        getUserPermissions,
        getUserLicenseStatus,
        hasPermission,
        checkFeatureAccess
    ]);
=======
    initializeAuth();

    return () => {
      mounted = false;
    };
  }, [adminToken]);

  // Get user permissions and license status
  const getUserPermissions = useCallback(async () => {
    if (!currentUser?.uid) return [];
    try {
      return await PermissionService.getPermissions();
    } catch (error) {
      console.error('Error getting user permissions:', error);

      return [];
    }
  }, [currentUser?.uid]);

  const getUserLicenseStatus = useCallback(async () => {
    if (!currentUser?.uid) return null;
    try {
      return await LicenseManager.checkUserLicense(currentUser.uid);
    } catch (error) {
      console.error('Error getting user license status:', error);

      return null;
    }
  }, [currentUser?.uid]);

  const hasPermission = useCallback((action, resource = '*') => {
    return PermissionService.hasPermission(action, resource);
  }, []);

  const checkFeatureAccess = useCallback(async (feature) => {
    if (!currentUser?.uid) return false;
    try {
      return await LicenseManager.validateFeatureAccess(feature, currentUser.uid);
    } catch (error) {
      console.error('Error checking feature access:', error);

      return false;
    }
  }, [currentUser?.uid]);

  const value = {
    currentUser,
    loading,
    signInWithGoogle,
    signInWithMagento,
    login: signInWithMagento, // Add alias for login
    logout,
    adminToken,
    isUsingLocalData,
    validateMagentoToken,
    saveUserSettings,
    // Permission and license functions
    getUserPermissions,
    getUserLicenseStatus,
    hasPermission,
    checkFeatureAccess,
  };
>>>>>>> b7ef1358

  return (
    <AuthContext.Provider value={value}>
      {children}
    </AuthContext.Provider>
  );
};<|MERGE_RESOLUTION|>--- conflicted
+++ resolved
@@ -1,5 +1,5 @@
 
-import React, { createContext, useState, useContext, useEffect,useMemo, useCallback } from 'react';
+import React, { createContext, useState, useContext, useEffect, useCallback } from 'react';
 import { toast } from 'react-toastify';
 import {
   GoogleAuthProvider,
@@ -380,108 +380,6 @@
       }
     };
 
-<<<<<<< HEAD
-    // Check Magento token validity
-    useEffect(() => {
-        let mounted = true;
-
-        const initializeAuth = async () => {
-            try {
-                if (adminToken) {
-                    const isValid = await validateMagentoToken(adminToken);
-                
-                    if (!isValid && mounted) {
-                        setMagentoToken(null);
-                        setCurrentUser(null);
-                        localStorage.removeItem('adminToken');
-                    }
-                }
-            } catch (error) {
-                console.error('Auth initialization error:', error);
-            } finally {
-                if (mounted) {
-                    setLoading(false);
-                }
-            }
-        };
-
-        initializeAuth();
-
-        return () => {
-            mounted = false;
-        };
-    }, [adminToken]);
-
-    // Get user permissions and license status
-    const getUserPermissions = useCallback(async () => {
-        if (!currentUser?.uid) return [];
-        try {
-            return await PermissionService.getPermissions();
-        } catch (error) {
-            console.error('Error getting user permissions:', error);
-            return [];
-        }
-    }, [currentUser?.uid]);
-
-    const getUserLicenseStatus = useCallback(async () => {
-        if (!currentUser?.uid) return null;
-        try {
-            return await LicenseManager.checkUserLicense(currentUser.uid);
-        } catch (error) {
-            console.error('Error getting user license status:', error);
-            return null;
-        }
-    }, [currentUser?.uid]);
-
-    const hasPermission = useCallback((action, resource = '*') => {
-        return PermissionService.hasPermission(action, resource);
-    }, []);
-
-    const checkFeatureAccess = useCallback(async (feature) => {
-        if (!currentUser?.uid) return false;
-        try {
-            return await LicenseManager.validateFeatureAccess(feature, currentUser.uid);
-        } catch (error) {
-            console.error('Error checking feature access:', error);
-            return false;
-        }
-    }, [currentUser?.uid]);
-
-    // Memoize the context value to prevent unnecessary re-renders
-    const value = useMemo(() => ({
-        currentUser,
-        loading,
-        signInWithGoogle,
-        signInWithMagento,
-        logout,
-        adminToken,
-        isUsingLocalData,
-        validateMagentoToken,
-        saveUserSettings,
-        // Permission and license functions
-        getUserPermissions,
-        getUserLicenseStatus,
-        hasPermission,
-        checkFeatureAccess
-    }), [
-        // State dependencies
-        JSON.stringify(currentUser),
-        loading,
-        adminToken,
-        isUsingLocalData,
-        
-        // Function dependencies (these are already memoized with useCallback)
-        signInWithGoogle,
-        signInWithMagento,
-        logout,
-        validateMagentoToken,
-        saveUserSettings,
-        getUserPermissions,
-        getUserLicenseStatus,
-        hasPermission,
-        checkFeatureAccess
-    ]);
-=======
     initializeAuth();
 
     return () => {
@@ -544,7 +442,6 @@
     hasPermission,
     checkFeatureAccess,
   };
->>>>>>> b7ef1358
 
   return (
     <AuthContext.Provider value={value}>
