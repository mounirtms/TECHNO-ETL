<<<<<<< HEAD
<<<<<<< HEAD
import React, { createContext, useContext, useState, useCallback, useMemo, useEffect } from 'react';
import PropTypes from 'prop-types';
=======
import React, { createContext, useState, useContext, useEffect, useCallback } from 'react';
>>>>>>> b7ef1358
import { useLocation, useNavigate } from 'react-router-dom';
import { usePermissions } from './PermissionContext';
import ComprehensiveDashboard from '../components/dashboard/ComprehensiveDashboard';
import { Dashboard as DashboardIcon } from '@mui/icons-material';
import { 
  PROTECTED_ROUTES, 
  getRouteByPath, 
  getRouteByTabId, 
  hasRoutePermission, 
  hasRouteRole,
  DEFAULT_ROUTE 
} from '../router/RouteConfig';

const TabContext = createContext(undefined);

/**
 * Optimized Tab Provider with Route Configuration Integration
 * 
 * Features:
 * - Uses centralized route configuration
 * - Permission-aware tab management
 * - Performance optimizations with memoization
 * - Clean separation of concerns
 */
export const TabProvider = ({ children }) => {
  const location = useLocation();
  const navigate = useNavigate();
  const { userPermissions, userRole } = usePermissions();

  const [tabs, setTabs] = useState([]);
  const [activeTabId, setActiveTabId] = useState(null);

  // Memoized route mappings for performance
  const routeMappings = useMemo(() => {
    const pathToTab = {};
    const tabToPath = {};
    const componentMap = {};

    PROTECTED_ROUTES.forEach(route => {
      if (route.tabId) {
        pathToTab[route.path] = route.tabId;
        tabToPath[route.tabId] = route.path;
        componentMap[route.tabId] = route.component;
      }
    });

    return { pathToTab, tabToPath, componentMap };
  }, []);

  // Get component for active tab with enhanced error handling and memoization
  const getActiveComponent = useCallback(() => {
    // Return null early if no active tab
    if (!activeTabId) {
      console.warn('No active tab ID');
      return null;
    }
    
    // Use memoized component map for faster lookup
    const Component = routeMappings.componentMap[activeTabId];
    
    // Return null if component is undefined to prevent React errors
    if (!Component) {
      console.warn(`No component found for active tab: ${activeTabId}`);
      return null;
    }
    
    return Component;
  }, [activeTabId, routeMappings.componentMap]);

  // Check if user can access a tab
  const canAccessTab = useCallback((tabId) => {
    const route = getRouteByTabId(tabId);
    if (!route) {
      console.warn(`No route found for tabId: ${tabId}`);
      return false;
    }

    // Always allow Dashboard access
    if (tabId === 'Dashboard') {
      return true;
    }

    // Check permissions and roles
    const hasPermission = hasRoutePermission(route, userPermissions);
    const hasRole = hasRouteRole(route, userRole);
    
    if (!hasPermission) {
      console.warn(`Missing permissions for ${tabId}:`, route.permissions, 'User has:', userPermissions);
    }
    
    if (!hasRole) {
      console.warn(`Missing role for ${tabId}:`, route.roleRequired, 'User role:', userRole);
    }

    return hasPermission && hasRole;
  }, [userPermissions, userRole]);

  // Check if a tab can be opened (wrapper around canAccessTab)
  const canOpenTab = useCallback((tabId) => {
    return canAccessTab(tabId);
  }, [canAccessTab]);

  // Open a new tab with permission checking
  const openTab = useCallback((tabId) => {
    if (!tabId || typeof tabId !== 'string') {
      console.warn('Invalid tabId provided to openTab:', tabId);
      return;
    }

    const route = getRouteByTabId(tabId);
    
    if (!route) {
      // Special handling for profile and settings which might use different tab IDs
      if (tabId === 'profile' || tabId === 'UserProfile') {
        // Redirect to profile route
        navigate('/profile');
        return;
      }
      
      if (tabId === 'settings' || tabId === 'Settings') {
        // Redirect to settings route
        navigate('/settings');
        return;
      }
      
      console.warn('No route found for tabId:', tabId);
      return;
    }

    // Check permissions
    if (!canAccessTab(tabId)) {
      console.warn('Access denied for tab:', tabId);
      return;
    }

    // Check if tab already exists
    const tabExists = tabs.some(tab => tab.id === tabId);
    
    if (!tabExists) {
      // Add new tab with optimized state update
      setTabs(prevTabs => {
        // Always keep Dashboard as first tab
        const dashboardIndex = prevTabs.findIndex(tab => tab.id === 'Dashboard');
        const dashboardTab = dashboardIndex >= 0 ? prevTabs[dashboardIndex] : null;
        const otherTabs = prevTabs.filter(tab => tab.id !== 'Dashboard');
        
        return [
          ...(dashboardTab ? [dashboardTab] : []),
          ...otherTabs,
          { 
            id: tabId, 
            label: route.label, 
            closeable: route.closeable !== false && tabId !== 'Dashboard',
            path: route.path,
            category: route.category
          }
        ];
      });
    }

    // Set as active tab
    setActiveTabId(tabId);
    
    // Navigate to URL only if it's different from current
    if (location.pathname !== route.path) {
      navigate(route.path, { replace: true });
    }
  }, [tabs, location.pathname, navigate, canAccessTab]);

  // Close a tab
  const closeTab = useCallback((tabId) => {
    // Never close the dashboard tab
    if (tabId === 'dashboard') {
      return;
    }
    
    setTabs(prevTabs => {
      const newTabs = prevTabs.filter(tab => tab.id !== tabId);
      
      // If we're closing the active tab, switch to dashboard
      if (tabId === activeTabId) {
        setActiveTabId('dashboard');
      }
      
      return newTabs;
    });
  }, [activeTabId]);

  // Close all tabs except Dashboard
  const closeAllTabs = useCallback(() => {
    setTabs([{ id: 'Dashboard', label: 'Dashboard', closeable: false, path: '/dashboard' }]);
    setActiveTabId('Dashboard');
    navigate(DEFAULT_ROUTE, { replace: true });
  }, [navigate]);

  // Add a new tab
  const addTab = useCallback((tabConfig) => {
    if (!tabConfig || !tabConfig.id) {
      console.warn('Invalid tab configuration provided to addTab');
      return;
    }
    
    // Check if tab already exists
    const tabExists = tabs.some(tab => tab.id === tabConfig.id);
    if (tabExists) {
      // Just activate existing tab
      setActiveTabId(tabConfig.id);
      return;
    }
    
    // Add new tab
    setTabs(prevTabs => [
      ...prevTabs,
      {
        id: tabConfig.id,
        label: tabConfig.label || tabConfig.id,
        closeable: tabConfig.closeable !== false,
        path: tabConfig.path || '',
        category: tabConfig.category || 'default',
        ...tabConfig
      }
    ]);
    
    // Set as active tab
    setActiveTabId(tabConfig.id);
  }, [tabs]);
  
  // Close tabs by category
  const closeTabsByCategory = useCallback((category) => {
    setTabs(prevTabs => {
      const newTabs = prevTabs.filter(tab => 
        tab.id === 'Dashboard' || tab.category !== category
      );
      
      // If active tab was closed, switch to Dashboard
      const activeTabClosed = prevTabs.find(tab => tab.id === activeTabId)?.category === category;
      if (activeTabClosed) {
        setActiveTabId('Dashboard');
        navigate(DEFAULT_ROUTE, { replace: true });
      }
      
      return newTabs;
    });
  }, [activeTabId, navigate]);

  // Initialize with dashboard tab
  useEffect(() => {
    if (tabs.length === 0) {
      const dashboardTab = {
        id: 'Dashboard', // Use 'Dashboard' with capital D to match route config
        title: 'Dashboard',
        icon: <DashboardIcon />,
        content: <ComprehensiveDashboard />,
        closable: false
      };
      setTabs([dashboardTab]);
      setActiveTabId('Dashboard'); // Use 'Dashboard' with capital D
    }
  }, [tabs.length]);

  // Handle route changes - SECOND
  useEffect(() => {
    // Skip if tabs not initialized yet
    if (tabs.length === 0) return;
    
    const currentRoute = getRouteByPath(location.pathname);
    
    if (currentRoute?.tabId) {
      // Check if user can access this route
      if (canAccessTab(currentRoute.tabId)) {
        // Open the tab if it's not already active or doesn't exist
        if (!tabs.some(tab => tab.id === currentRoute.tabId) || activeTabId !== currentRoute.tabId) {
          openTab(currentRoute.tabId);
        }
      } else {
        // Redirect to dashboard if no access
        console.warn(`Access denied for route: ${location.pathname}`);
        navigate(DEFAULT_ROUTE, { replace: true });
      }
    } else if (location.pathname === '/' || location.pathname === DEFAULT_ROUTE || location.pathname === '/dashboard') {
      // Ensure Dashboard is active for root/dashboard paths
      if (activeTabId !== 'Dashboard') {
        setActiveTabId('Dashboard');
        // Also ensure the dashboard tab exists
        const hasDashboard = tabs.some(tab => tab.id === 'Dashboard');
        if (!hasDashboard) {
          const dashboardTab = {
            id: 'Dashboard',
            title: 'Dashboard',
            icon: <DashboardIcon />,
            content: <ComprehensiveDashboard />,
            closable: false
          };
          setTabs(prevTabs => {
            // Always keep Dashboard as first tab
            const dashboardIndex = prevTabs.findIndex(tab => tab.id === 'Dashboard');
            if (dashboardIndex >= 0) {
              // Dashboard already exists, just make sure it's at the beginning
              const otherTabs = prevTabs.filter(tab => tab.id !== 'Dashboard');
              return [prevTabs[dashboardIndex], ...otherTabs];
            } else {
              // Dashboard doesn't exist, add it
              return [dashboardTab, ...prevTabs];
            }
          });
        }
      }
    } else {
      // For non-tab routes, keep current tab active but don't navigate
      // Only log if we're not on a tab route
      const currentTabRoute = getRouteByTabId(activeTabId);
      if (currentTabRoute && location.pathname !== currentTabRoute.path) {
        console.log(`Navigating to non-tab route: ${location.pathname}`);
      }
    }
  }, [location.pathname, activeTabId, openTab, canAccessTab, navigate, tabs.length, tabs]);

  // Ensure Dashboard is always first tab
  useEffect(() => {
    if (tabs.length > 0 && tabs[0].id !== 'Dashboard') {
      setTabs(prevTabs => {
        const dashboardTab = { 
          id: 'Dashboard', 
          label: 'Dashboard', 
          closeable: false, 
          path: '/dashboard',
          category: 'core'
        };
        const otherTabs = prevTabs.filter(tab => tab.id !== 'Dashboard');
        return [dashboardTab, ...otherTabs];
      });
    }
  }, [tabs]);

  const updateTab = useCallback((tabId, updates) => {
    setTabs(prevTabs => 
      prevTabs.map(tab => 
        tab.id === tabId ? { ...tab, ...updates } : tab
      )
    );
  }, []);

  // Memoized context value with deep equality check for tabs
  const contextValue = useMemo(() => ({
    tabs,
    activeTabId,
    addTab,
    closeTab,
    updateTab,
    setActiveTabId,
    getActiveComponent,  // Add the missing getActiveComponent function
    canOpenTab,  // Add the missing canOpenTab function
    openTab  // Add the missing openTab function
  }), [
    // Use JSON.stringify for deep comparison of tabs array
    JSON.stringify(tabs),
    activeTabId,
    // Note: addTab, closeTab, updateTab, and setActiveTabId are already memoized with useCallback
    addTab,
    closeTab,
    updateTab,
    setActiveTabId,
    getActiveComponent,  // Add getActiveComponent to dependencies
    canOpenTab,  // Add canOpenTab to dependencies
    openTab  // Add openTab to dependencies
  ]);

  return (
    <TabContext.Provider value={contextValue}>
      {children}
    </TabContext.Provider>
  );
};

/**
 * Enhanced useTab hook with better error handling
 */
export const useTab = () => {
  const context = useContext(TabContext);
  
  if (!context) {
    console.warn('useTab must be used within a TabProvider');
    // Return safe default values with proper dashboard tab
    return {
      tabs: [{
        id: 'Dashboard', // Use 'Dashboard' with capital D
        title: 'Dashboard',
        icon: <DashboardIcon />,
        content: <ComprehensiveDashboard />,
        closable: false
      }],
      activeTabId: 'Dashboard', // Use 'Dashboard' with capital D
      addTab: () => {},
      closeTab: () => {},
      updateTab: () => {},
      setActiveTabId: () => {},
      getActiveComponent: () => () => <ComprehensiveDashboard />, // Return a function that renders the dashboard
      canOpenTab: () => true, // Add missing canOpenTab function
      openTab: () => {} // Add missing openTab function
    };
  }
  
  return context;
};

TabProvider.propTypes = {
  children: PropTypes.node.isRequired
};
=======
import React, { createContext, useState, useContext, useEffect, useCallback, useMemo } from 'react';
import { useLocation, useNavigate } from 'react-router-dom';
import { Box, Alert, Snackbar } from '@mui/material';
import { MENU_ITEMS } from '../components/Layout/MenuTree.js';
import { usePermissions } from './PermissionContext.jsx';

// Import components lazily to avoid circular dependencies
import { lazy } from 'react';

const Dashboard = lazy(() => import('../pages/Dashboard.jsx'));
const CmsPageGrid = lazy(() => import('../components/grids/magento/CmsPagesGrid.jsx'));
const ProductsGrid = lazy(() => import('../components/grids/magento/ProductsGrid.jsx'));
const MDMProductsGrid = lazy(() => import('../components/grids/MDMProductsGrid/MDMProductsGrid.jsx'));
const CustomersGrid = lazy(() => import('../components/grids/magento/CustomersGrid.jsx'));
const OrdersGrid = lazy(() => import('../components/grids/magento/OrdersGrid.jsx'));
const InvoicesGrid = lazy(() => import('../components/grids/magento/InvoicesGrid.jsx'));
const UserProfile = lazy(() => import('../components/UserProfile/index.jsx'));
const CategoryTree = lazy(() => import('../components/grids/magento/CategoryGrid.jsx'));
const CategoryManagementGrid = lazy(() => import('../components/grids/magento/CategoryManagementGrid.jsx'));
const StocksGrid = lazy(() => import('../components/grids/magento/StocksGrid.jsx'));
const MDMStockGrid = lazy(() => import('../components/grids/MDMStockGrid.jsx'));
const SourcesGrid = lazy(() => import('../components/grids/magento/SourcesGrid.jsx'));
const CegidGrid = lazy(() => import('../components/grids/CegidGrid.jsx'));
const GridTestPage = lazy(() => import('../pages/GridTestPage.jsx'));
const ProductManagementPage = lazy(() => import('../pages/ProductManagementPage.jsx'));
const VotingPage = lazy(() => import('../pages/VotingPage.jsx'));
const ChartsPage = lazy(() => import('../pages/ChartsPage.jsx'));
const BugBountyPage = lazy(() => import('../pages/BugBountyPage.jsx'));
const LicenseManagement = lazy(() => import('../components/License/LicenseManagement.jsx'));
const LicenseStatus = lazy(() => import('../components/License/LicenseStatus.jsx'));

// Lazy load placeholder components
const SalesAnalytics = lazy(() => import('../components/placeholders/PlaceholderComponents.jsx').then(module => ({ default: module.SalesAnalytics })));
const InventoryAnalytics = lazy(() => import('../components/placeholders/PlaceholderComponents.jsx').then(module => ({ default: module.InventoryAnalytics })));
const SecureVault = lazy(() => import('../components/placeholders/PlaceholderComponents.jsx').then(module => ({ default: module.SecureVault })));
const AccessControl = lazy(() => import('../components/placeholders/PlaceholderComponents.jsx').then(module => ({ default: module.AccessControl })));
const MDMSources = lazy(() => import('../components/placeholders/PlaceholderComponents.jsx').then(module => ({ default: module.MDMSources })));

// URL to Tab ID mapping
const URL_TO_TAB_MAP = {
  '/dashboard': 'Dashboard',
  '/charts': 'Charts',
  '/voting': 'Voting',
  '/products': 'ProductsGrid',
  '/productsManagement': 'ProductCatalog',
  '/mdmproducts': 'MDMProductsGrid',
  '/cegid-products': 'CegidProductsGrid',
  '/customers': 'CustomersGrid',
  '/orders': 'OrdersGrid',
  '/invoices': 'InvoicesGrid',
  '/categories': 'CategoryTree',
  '/category-management': 'CategoryManagementGrid',
  '/stocks': 'StocksGrid',
  '/mdm-stock': 'MDMStockGrid',
  '/sources': 'SourcesGrid',
  '/cms-pages': 'CmsPageGrid',
  '/grid-test': 'GridTestPage',
  '/bug-bounty': 'BugBountyPage',
  '/license-management': 'LicenseManagement',
  '/license': 'LicenseStatus',
  '/analytics/sales': 'SalesAnalytics',
  '/analytics/inventory': 'InventoryAnalytics',
  '/locker/vault': 'SecureVault',
  '/locker/access': 'AccessControl',
  '/mdm-sources': 'MDMSources',
  '/profile': 'UserProfile',
};

// Tab ID to URL mapping
const TAB_TO_URL_MAP = Object.keys(URL_TO_TAB_MAP).reduce((acc, url) => {
  acc[URL_TO_TAB_MAP[url]] = url;
  return acc;
}, {});

// Component mapping
const COMPONENT_MAP = {
  Dashboard,
  Charts: ChartsPage,
  Voting: VotingPage,
  ProductsGrid,
  ProductCatalog: ProductManagementPage,
  MDMProductsGrid,
  CegidProductsGrid: CegidGrid,
  CustomersGrid,
  OrdersGrid,
  InvoicesGrid,
  CategoryTree,
  CategoryManagementGrid,
  StocksGrid,
  MDMStockGrid,
  SourcesGrid,
  CmsPageGrid,
  GridTestPage,
  BugBountyPage,
  LicenseManagement,
  LicenseStatus,
  SalesAnalytics,
  InventoryAnalytics,
  SecureVault,
  AccessControl,
  MDMSources,
  UserProfile,
};

<<<<<<< HEAD
// Create context with default values - Dashboard is always the first tab
const DEFAULT_TABS = [{ id: 'Dashboard', title: 'Dashboard', closeable: false }];
const DEFAULT_ACTIVE_TAB = 'Dashboard';

const TabContext = createContext({
    tabs: DEFAULT_TABS,
    activeTab: DEFAULT_ACTIVE_TAB,
    openTab: () => {},
    closeTab: () => {},
    getActiveComponent: () => null,
    setActiveTab: () => {}
});

// Navigation throttling to prevent excessive navigation
let navigationTimestamps = [];
const MAX_NAVIGATIONS_PER_SECOND = 10;

const isNavigationAllowed = () => {
    const now = Date.now();
    // Remove timestamps older than 1 second
    navigationTimestamps = navigationTimestamps.filter(timestamp => now - timestamp < 1000);
    
    // Check if we're under the limit
    if (navigationTimestamps.length < MAX_NAVIGATIONS_PER_SECOND) {
        navigationTimestamps.push(now);
        return true;
    }
    
    console.warn('Navigation throttled to prevent browser hanging');
    return false;
};

// Custom hook with error handling
export const useTab = () => {
    try {
        const context = useContext(TabContext);
        if (!context) {
            throw new Error('useTab must be used within a TabProvider');
        }
        return context;
    } catch (error) {
        console.error('Error using tab context:', error);
        // Return a safe fallback context
        return {
            tabs: DEFAULT_TABS, 
            activeTab: DEFAULT_ACTIVE_TAB,
            openTab: () => {},
            closeTab: () => {},
            getActiveComponent: () => null,
            setActiveTab: () => {}
        };
    }
};

// Tab Provider Component
export const TabProvider = ({ children }) => {
    const location = useLocation();
    const navigate = useNavigate();
    const { canAccessMenuItem } = usePermissions();
    
    // State for tabs and active tab - Dashboard is ALWAYS default and first
    const [tabs, setTabs] = useState(DEFAULT_TABS);
    const [activeTab, setActiveTabState] = useState(DEFAULT_ACTIVE_TAB);
    const [snackbar, setSnackbar] = useState({ open: false, message: '', severity: 'info' });

    // Show snackbar message
    const showSnackbar = useCallback((message, severity = 'info') => {
        setSnackbar({ open: true, message, severity });
    }, []);

    // Close snackbar
    const closeSnackbar = useCallback(() => {
        setSnackbar(prev => ({ ...prev, open: false }));
    }, []);

    // Get component for tab with error handling
    const getComponentForTab = useCallback((tabId) => {
        if (!tabId || !COMPONENT_MAP[tabId]) {
            console.warn(`Component not found for tab: ${tabId}`);
            return null;
        }
        
        try {
            const Component = COMPONENT_MAP[tabId];
            return Component;
        } catch (error) {
            console.error(`Error loading component for tab ${tabId}:`, error);
            return null;
        }
    }, []);

    // Get active component
    const getActiveComponent = useCallback(() => {
        if (!activeTab) {
            console.warn('No active tab set');
            return null;
        }
        
        try {
            const Component = getComponentForTab(activeTab);
            if (!Component) {
                console.warn(`No component found for active tab: ${activeTab}`);
                return null;
            }
            return Component;
        } catch (error) {
            console.error('Error getting active component:', error);
            return null;
        }
    }, [activeTab, getComponentForTab]);

    // Open a new tab
    const openTab = useCallback((tabId, tabTitle) => {
        // Ensure Dashboard tab always exists
        setTabs(prevTabs => {
            const hasDashboard = prevTabs.some(tab => tab.id === 'Dashboard');
            if (!hasDashboard) {
                return [
                    { id: 'Dashboard', title: 'Dashboard', closeable: false },
                    ...prevTabs
                ];
            }
            return prevTabs;
        });

        // Check if tab already exists and is already active
        const existingTab = tabs.find(tab => tab.id === tabId);
        
        if (existingTab && activeTab === tabId) {
            // Tab exists and is already active, no need to navigate
            return;
        }
        
        if (existingTab) {
            // Tab exists, just activate it
            setActiveTabState(tabId);
            const url = TAB_TO_URL_MAP[tabId] || '/';
            // Only navigate if we're not already on the correct URL
            if (location.pathname !== url) {
                if (isNavigationAllowed()) {
                    navigate(url);
                }
            }
            return;
        }

        // Check permissions for the tab
        if (tabId !== 'Dashboard' && !canAccessMenuItem({ id: tabId })) {
            showSnackbar(`Access denied: ${tabTitle || tabId}`, 'error');
            return;
        }

        // Add new tab
        const newTab = { 
            id: tabId, 
            title: tabTitle || tabId,
            closeable: tabId !== 'Dashboard' // Dashboard tab is not closeable
        };

        setTabs(prevTabs => {
            // Ensure Dashboard is always the first tab
            const hasDashboard = prevTabs.some(tab => tab.id === 'Dashboard');
            if (!hasDashboard) {
                return [
                    { id: 'Dashboard', title: 'Dashboard', closeable: false },
                    ...prevTabs,
                    newTab
                ];
            }
            return [...prevTabs, newTab];
        });
        
        setActiveTabState(tabId);
        const url = TAB_TO_URL_MAP[tabId] || '/';
        if (isNavigationAllowed()) {
            navigate(url);
        }
    }, [tabs, navigate, canAccessMenuItem, showSnackbar, activeTab, location.pathname]);

    // Close a tab
    const closeTab = useCallback((tabId) => {
        // Prevent closing the dashboard tab
        if (tabId === 'Dashboard') return;

        setTabs(prevTabs => {
            const newTabs = prevTabs.filter(tab => tab.id !== tabId);
            
            // If we're closing the active tab, activate the previous one or dashboard
            if (activeTab === tabId) {
                const currentIndex = prevTabs.findIndex(tab => tab.id === tabId);
                const newActiveTab = currentIndex > 0 
                    ? prevTabs[currentIndex - 1].id 
                    : newTabs.length > 0 
                        ? newTabs[newTabs.length - 1].id 
                        : 'Dashboard';
                
                setActiveTabState(newActiveTab);
                const url = TAB_TO_URL_MAP[newActiveTab] || '/';
                if (isNavigationAllowed()) {
                    navigate(url);
                }
            }
            
            // Ensure Dashboard is always the first tab
            const hasDashboard = newTabs.some(tab => tab.id === 'Dashboard');
            if (!hasDashboard && newTabs.length > 0) {
                return [
                    { id: 'Dashboard', title: 'Dashboard', closeable: false },
                    ...newTabs
                ];
            }
            
            return newTabs;
        });
    }, [activeTab, navigate]);

    // Handle route changes
    useEffect(() => {
        const currentPath = location.pathname;
        
        // If on root path, ensure dashboard is active
        if (currentPath === '/' || currentPath === '') {
            if (activeTab !== 'Dashboard') {
                setActiveTabState('Dashboard');
            }
            if (isNavigationAllowed()) {
                navigate('/dashboard');
            }
            return;
        }
        
        const tabId = URL_TO_TAB_MAP[currentPath];
        
        if (tabId) {
            // Only open tab if it's not already the active tab
            if (tabId !== activeTab) {
                // Find tab title from menu items
                const menuItem = MENU_ITEMS.find(item => item.path === currentPath);
                const tabTitle = menuItem ? menuItem.label : tabId;
                
                // Open the tab
                openTab(tabId, tabTitle);
            }
        } else if (currentPath !== '/dashboard') {
            // If we're on a non-dashboard route but tab is not mapped, redirect to dashboard
            if (isNavigationAllowed()) {
                navigate('/dashboard');
            }
        }
    }, [location.pathname, openTab, navigate, activeTab]);

    // Additional effect to ensure Dashboard is always first tab
    useEffect(() => {
        // Only update if needed to prevent infinite loops
        if (tabs.length > 0 && tabs[0].id === 'Dashboard') {
            return;
        }
        
        setTabs(prevTabs => {
            // Check if Dashboard exists and is first
            if (prevTabs.length > 0 && prevTabs[0].id === 'Dashboard') {
                return prevTabs;
            }
            
            // Find Dashboard tab
            const dashboardTab = prevTabs.find(tab => tab.id === 'Dashboard');
            if (!dashboardTab) {
                // Dashboard doesn't exist, add it as first
                return [
                    { id: 'Dashboard', title: 'Dashboard', closeable: false },
                    ...prevTabs.filter(tab => tab.id !== 'Dashboard')
                ];
            }
            
            // Move Dashboard to first position
            const otherTabs = prevTabs.filter(tab => tab.id !== 'Dashboard');
            return [dashboardTab, ...otherTabs];
        });
    }, [tabs]);

    // Memoize context value
    const contextValue = useMemo(() => ({
        tabs: tabs.length > 0 ? tabs : DEFAULT_TABS,
        activeTab,
        openTab,
        closeTab,
        getActiveComponent,
        setActiveTab: setActiveTabState
    }), [tabs, activeTab, openTab, closeTab, getActiveComponent]);

    return (
        <TabContext.Provider value={contextValue}>
            {children}
            <Snackbar
                open={snackbar.open}
                autoHideDuration={6000}
                onClose={closeSnackbar}
                anchorOrigin={{ vertical: 'bottom', horizontal: 'right' }}
            >
                <Alert 
                    onClose={closeSnackbar} 
                    severity={snackbar.severity}
                    sx={{ width: '100%' }}
                >
                    {snackbar.message}
                </Alert>
            </Snackbar>
        </TabContext.Provider>
    );
};

export default TabContext;
>>>>>>> c6441e2e3dfc49039556dc9f20f39448ef505c7e

=======
const TabContext = createContext();

export const TabProvider = ({ children }) => {
  const location = useLocation();
  const navigate = useNavigate();

  const [tabs, setTabs] = useState([
    { id: 'Dashboard', label: 'Dashboard' }
  ]);
  const [activeTab, setActiveTab] = useState('Dashboard');

  // Get component for active tab
  const getActiveComponent = useCallback(() => {
    const component = COMPONENT_MAP[activeTab];
    return component || Dashboard;
  }, [activeTab]);

  // Open a new tab
  const openTab = useCallback((tabId) => {
    // Validate tabId
    if (!tabId || typeof tabId !== 'string') {
      console.warn('Invalid tabId provided to openTab:', tabId);
      return;
    }

    // Get URL for tab
    const url = TAB_TO_URL_MAP[tabId];
    if (!url) {
      console.warn('No URL mapping found for tabId:', tabId);
      return;
    }

    // Check if tab already exists
    const tabExists = tabs.some(tab => tab.id === tabId);
    
    if (!tabExists) {
      // Get label for tab
      const menuItem = MENU_ITEMS.find(item => item.id === tabId);
      const label = menuItem ? menuItem.label : tabId;
      
      // Add new tab
      setTabs(prevTabs => [
        ...prevTabs,
        { id: tabId, label }
      ]);
    }

    // Set as active tab
    setActiveTab(tabId);
    
    // Navigate to URL only if it's different from current
    if (location.pathname !== url) {
      navigate(url, { replace: true });
    }
  }, [tabs, location.pathname, navigate]);

  // Close a tab
  const closeTab = useCallback((tabId) => {
    // Prevent closing Dashboard tab
    if (tabId === 'Dashboard') return;

    setTabs(prevTabs => {
      const newTabs = prevTabs.filter(tab => tab.id !== tabId);
      
      // If we're closing the active tab, switch to Dashboard
      if (activeTab === tabId) {
        setActiveTab('Dashboard');
        const dashboardUrl = TAB_TO_URL_MAP['Dashboard'] || '/dashboard';
        navigate(dashboardUrl);
      }
      
      return newTabs;
    });
  }, [activeTab, navigate]);


  // Handle route changes
  useEffect(() => {
    // Find matching tab for current URL
    const matchingTabId = URL_TO_TAB_MAP[location.pathname];
    
    if (matchingTabId) {
      // Open the matching tab
      openTab(matchingTabId);
    } else if (location.pathname === '/') {
      // Special case for root path - redirect to dashboard
      openTab('Dashboard');
    }
  }, [location.pathname, openTab]);

// Provide value to context
  const value = {
    tabs,
    activeTab,
    openTab,
    closeTab,
    getActiveComponent,
  };

  return (
    <TabContext.Provider value={value}>
      {children}
    </TabContext.Provider>
  );
};

export const useTab = () => {
  const context = useContext(TabContext);
  if (!context) {
    // Return default values if context is not available
    return {
      tabs: [{ id: 'Dashboard', label: 'Dashboard' }],
      activeTab: 'Dashboard',
      openTab: () => {},
      closeTab: () => {},
      getActiveComponent: () => Dashboard,
    };
  }
  return context;
};
>>>>>>> b7ef1358
<|MERGE_RESOLUTION|>--- conflicted
+++ resolved
@@ -1,957 +1,223 @@
-<<<<<<< HEAD
-<<<<<<< HEAD
-import React, { createContext, useContext, useState, useCallback, useMemo, useEffect } from 'react';
-import PropTypes from 'prop-types';
-=======
-import React, { createContext, useState, useContext, useEffect, useCallback } from 'react';
->>>>>>> b7ef1358
-import { useLocation, useNavigate } from 'react-router-dom';
-import { usePermissions } from './PermissionContext';
-import ComprehensiveDashboard from '../components/dashboard/ComprehensiveDashboard';
-import { Dashboard as DashboardIcon } from '@mui/icons-material';
-import { 
-  PROTECTED_ROUTES, 
-  getRouteByPath, 
-  getRouteByTabId, 
-  hasRoutePermission, 
-  hasRouteRole,
-  DEFAULT_ROUTE 
-} from '../router/RouteConfig';
-
-const TabContext = createContext(undefined);
-
-/**
- * Optimized Tab Provider with Route Configuration Integration
- * 
- * Features:
- * - Uses centralized route configuration
- * - Permission-aware tab management
- * - Performance optimizations with memoization
- * - Clean separation of concerns
- */
-export const TabProvider = ({ children }) => {
-  const location = useLocation();
-  const navigate = useNavigate();
-  const { userPermissions, userRole } = usePermissions();
-
-  const [tabs, setTabs] = useState([]);
-  const [activeTabId, setActiveTabId] = useState(null);
-
-  // Memoized route mappings for performance
-  const routeMappings = useMemo(() => {
-    const pathToTab = {};
-    const tabToPath = {};
-    const componentMap = {};
-
-    PROTECTED_ROUTES.forEach(route => {
-      if (route.tabId) {
-        pathToTab[route.path] = route.tabId;
-        tabToPath[route.tabId] = route.path;
-        componentMap[route.tabId] = route.component;
-      }
-    });
-
-    return { pathToTab, tabToPath, componentMap };
-  }, []);
-
-  // Get component for active tab with enhanced error handling and memoization
-  const getActiveComponent = useCallback(() => {
-    // Return null early if no active tab
-    if (!activeTabId) {
-      console.warn('No active tab ID');
-      return null;
-    }
-    
-    // Use memoized component map for faster lookup
-    const Component = routeMappings.componentMap[activeTabId];
-    
-    // Return null if component is undefined to prevent React errors
-    if (!Component) {
-      console.warn(`No component found for active tab: ${activeTabId}`);
-      return null;
-    }
-    
-    return Component;
-  }, [activeTabId, routeMappings.componentMap]);
-
-  // Check if user can access a tab
-  const canAccessTab = useCallback((tabId) => {
-    const route = getRouteByTabId(tabId);
-    if (!route) {
-      console.warn(`No route found for tabId: ${tabId}`);
-      return false;
-    }
-
-    // Always allow Dashboard access
-    if (tabId === 'Dashboard') {
-      return true;
-    }
-
-    // Check permissions and roles
-    const hasPermission = hasRoutePermission(route, userPermissions);
-    const hasRole = hasRouteRole(route, userRole);
-    
-    if (!hasPermission) {
-      console.warn(`Missing permissions for ${tabId}:`, route.permissions, 'User has:', userPermissions);
-    }
-    
-    if (!hasRole) {
-      console.warn(`Missing role for ${tabId}:`, route.roleRequired, 'User role:', userRole);
-    }
-
-    return hasPermission && hasRole;
-  }, [userPermissions, userRole]);
-
-  // Check if a tab can be opened (wrapper around canAccessTab)
-  const canOpenTab = useCallback((tabId) => {
-    return canAccessTab(tabId);
-  }, [canAccessTab]);
-
-  // Open a new tab with permission checking
-  const openTab = useCallback((tabId) => {
-    if (!tabId || typeof tabId !== 'string') {
-      console.warn('Invalid tabId provided to openTab:', tabId);
-      return;
-    }
-
-    const route = getRouteByTabId(tabId);
-    
-    if (!route) {
-      // Special handling for profile and settings which might use different tab IDs
-      if (tabId === 'profile' || tabId === 'UserProfile') {
-        // Redirect to profile route
-        navigate('/profile');
-        return;
-      }
-      
-      if (tabId === 'settings' || tabId === 'Settings') {
-        // Redirect to settings route
-        navigate('/settings');
-        return;
-      }
-      
-      console.warn('No route found for tabId:', tabId);
-      return;
-    }
-
-    // Check permissions
-    if (!canAccessTab(tabId)) {
-      console.warn('Access denied for tab:', tabId);
-      return;
-    }
-
-    // Check if tab already exists
-    const tabExists = tabs.some(tab => tab.id === tabId);
-    
-    if (!tabExists) {
-      // Add new tab with optimized state update
-      setTabs(prevTabs => {
-        // Always keep Dashboard as first tab
-        const dashboardIndex = prevTabs.findIndex(tab => tab.id === 'Dashboard');
-        const dashboardTab = dashboardIndex >= 0 ? prevTabs[dashboardIndex] : null;
-        const otherTabs = prevTabs.filter(tab => tab.id !== 'Dashboard');
-        
-        return [
-          ...(dashboardTab ? [dashboardTab] : []),
-          ...otherTabs,
-          { 
-            id: tabId, 
-            label: route.label, 
-            closeable: route.closeable !== false && tabId !== 'Dashboard',
-            path: route.path,
-            category: route.category
-          }
-        ];
-      });
-    }
-
-    // Set as active tab
-    setActiveTabId(tabId);
-    
-    // Navigate to URL only if it's different from current
-    if (location.pathname !== route.path) {
-      navigate(route.path, { replace: true });
-    }
-  }, [tabs, location.pathname, navigate, canAccessTab]);
-
-  // Close a tab
-  const closeTab = useCallback((tabId) => {
-    // Never close the dashboard tab
-    if (tabId === 'dashboard') {
-      return;
-    }
-    
-    setTabs(prevTabs => {
-      const newTabs = prevTabs.filter(tab => tab.id !== tabId);
-      
-      // If we're closing the active tab, switch to dashboard
-      if (tabId === activeTabId) {
-        setActiveTabId('dashboard');
-      }
-      
-      return newTabs;
-    });
-  }, [activeTabId]);
-
-  // Close all tabs except Dashboard
-  const closeAllTabs = useCallback(() => {
-    setTabs([{ id: 'Dashboard', label: 'Dashboard', closeable: false, path: '/dashboard' }]);
-    setActiveTabId('Dashboard');
-    navigate(DEFAULT_ROUTE, { replace: true });
-  }, [navigate]);
-
-  // Add a new tab
-  const addTab = useCallback((tabConfig) => {
-    if (!tabConfig || !tabConfig.id) {
-      console.warn('Invalid tab configuration provided to addTab');
-      return;
-    }
-    
-    // Check if tab already exists
-    const tabExists = tabs.some(tab => tab.id === tabConfig.id);
-    if (tabExists) {
-      // Just activate existing tab
-      setActiveTabId(tabConfig.id);
-      return;
-    }
-    
-    // Add new tab
-    setTabs(prevTabs => [
-      ...prevTabs,
-      {
-        id: tabConfig.id,
-        label: tabConfig.label || tabConfig.id,
-        closeable: tabConfig.closeable !== false,
-        path: tabConfig.path || '',
-        category: tabConfig.category || 'default',
-        ...tabConfig
-      }
-    ]);
-    
-    // Set as active tab
-    setActiveTabId(tabConfig.id);
-  }, [tabs]);
-  
-  // Close tabs by category
-  const closeTabsByCategory = useCallback((category) => {
-    setTabs(prevTabs => {
-      const newTabs = prevTabs.filter(tab => 
-        tab.id === 'Dashboard' || tab.category !== category
-      );
-      
-      // If active tab was closed, switch to Dashboard
-      const activeTabClosed = prevTabs.find(tab => tab.id === activeTabId)?.category === category;
-      if (activeTabClosed) {
-        setActiveTabId('Dashboard');
-        navigate(DEFAULT_ROUTE, { replace: true });
-      }
-      
-      return newTabs;
-    });
-  }, [activeTabId, navigate]);
-
-  // Initialize with dashboard tab
-  useEffect(() => {
-    if (tabs.length === 0) {
-      const dashboardTab = {
-        id: 'Dashboard', // Use 'Dashboard' with capital D to match route config
-        title: 'Dashboard',
-        icon: <DashboardIcon />,
-        content: <ComprehensiveDashboard />,
-        closable: false
-      };
-      setTabs([dashboardTab]);
-      setActiveTabId('Dashboard'); // Use 'Dashboard' with capital D
-    }
-  }, [tabs.length]);
-
-  // Handle route changes - SECOND
-  useEffect(() => {
-    // Skip if tabs not initialized yet
-    if (tabs.length === 0) return;
-    
-    const currentRoute = getRouteByPath(location.pathname);
-    
-    if (currentRoute?.tabId) {
-      // Check if user can access this route
-      if (canAccessTab(currentRoute.tabId)) {
-        // Open the tab if it's not already active or doesn't exist
-        if (!tabs.some(tab => tab.id === currentRoute.tabId) || activeTabId !== currentRoute.tabId) {
-          openTab(currentRoute.tabId);
-        }
-      } else {
-        // Redirect to dashboard if no access
-        console.warn(`Access denied for route: ${location.pathname}`);
-        navigate(DEFAULT_ROUTE, { replace: true });
-      }
-    } else if (location.pathname === '/' || location.pathname === DEFAULT_ROUTE || location.pathname === '/dashboard') {
-      // Ensure Dashboard is active for root/dashboard paths
-      if (activeTabId !== 'Dashboard') {
-        setActiveTabId('Dashboard');
-        // Also ensure the dashboard tab exists
-        const hasDashboard = tabs.some(tab => tab.id === 'Dashboard');
-        if (!hasDashboard) {
-          const dashboardTab = {
-            id: 'Dashboard',
-            title: 'Dashboard',
-            icon: <DashboardIcon />,
-            content: <ComprehensiveDashboard />,
-            closable: false
-          };
-          setTabs(prevTabs => {
-            // Always keep Dashboard as first tab
-            const dashboardIndex = prevTabs.findIndex(tab => tab.id === 'Dashboard');
-            if (dashboardIndex >= 0) {
-              // Dashboard already exists, just make sure it's at the beginning
-              const otherTabs = prevTabs.filter(tab => tab.id !== 'Dashboard');
-              return [prevTabs[dashboardIndex], ...otherTabs];
-            } else {
-              // Dashboard doesn't exist, add it
-              return [dashboardTab, ...prevTabs];
-            }
-          });
-        }
-      }
-    } else {
-      // For non-tab routes, keep current tab active but don't navigate
-      // Only log if we're not on a tab route
-      const currentTabRoute = getRouteByTabId(activeTabId);
-      if (currentTabRoute && location.pathname !== currentTabRoute.path) {
-        console.log(`Navigating to non-tab route: ${location.pathname}`);
-      }
-    }
-  }, [location.pathname, activeTabId, openTab, canAccessTab, navigate, tabs.length, tabs]);
-
-  // Ensure Dashboard is always first tab
-  useEffect(() => {
-    if (tabs.length > 0 && tabs[0].id !== 'Dashboard') {
-      setTabs(prevTabs => {
-        const dashboardTab = { 
-          id: 'Dashboard', 
-          label: 'Dashboard', 
-          closeable: false, 
-          path: '/dashboard',
-          category: 'core'
-        };
-        const otherTabs = prevTabs.filter(tab => tab.id !== 'Dashboard');
-        return [dashboardTab, ...otherTabs];
-      });
-    }
-  }, [tabs]);
-
-  const updateTab = useCallback((tabId, updates) => {
-    setTabs(prevTabs => 
-      prevTabs.map(tab => 
-        tab.id === tabId ? { ...tab, ...updates } : tab
-      )
-    );
-  }, []);
-
-  // Memoized context value with deep equality check for tabs
-  const contextValue = useMemo(() => ({
-    tabs,
-    activeTabId,
-    addTab,
-    closeTab,
-    updateTab,
-    setActiveTabId,
-    getActiveComponent,  // Add the missing getActiveComponent function
-    canOpenTab,  // Add the missing canOpenTab function
-    openTab  // Add the missing openTab function
-  }), [
-    // Use JSON.stringify for deep comparison of tabs array
-    JSON.stringify(tabs),
-    activeTabId,
-    // Note: addTab, closeTab, updateTab, and setActiveTabId are already memoized with useCallback
-    addTab,
-    closeTab,
-    updateTab,
-    setActiveTabId,
-    getActiveComponent,  // Add getActiveComponent to dependencies
-    canOpenTab,  // Add canOpenTab to dependencies
-    openTab  // Add openTab to dependencies
-  ]);
-
-  return (
-    <TabContext.Provider value={contextValue}>
-      {children}
-    </TabContext.Provider>
-  );
-};
-
-/**
- * Enhanced useTab hook with better error handling
- */
-export const useTab = () => {
-  const context = useContext(TabContext);
-  
-  if (!context) {
-    console.warn('useTab must be used within a TabProvider');
-    // Return safe default values with proper dashboard tab
-    return {
-      tabs: [{
-        id: 'Dashboard', // Use 'Dashboard' with capital D
-        title: 'Dashboard',
-        icon: <DashboardIcon />,
-        content: <ComprehensiveDashboard />,
-        closable: false
-      }],
-      activeTabId: 'Dashboard', // Use 'Dashboard' with capital D
-      addTab: () => {},
-      closeTab: () => {},
-      updateTab: () => {},
-      setActiveTabId: () => {},
-      getActiveComponent: () => () => <ComprehensiveDashboard />, // Return a function that renders the dashboard
-      canOpenTab: () => true, // Add missing canOpenTab function
-      openTab: () => {} // Add missing openTab function
-    };
-  }
-  
-  return context;
-};
-
-TabProvider.propTypes = {
-  children: PropTypes.node.isRequired
-};
-=======
-import React, { createContext, useState, useContext, useEffect, useCallback, useMemo } from 'react';
-import { useLocation, useNavigate } from 'react-router-dom';
-import { Box, Alert, Snackbar } from '@mui/material';
-import { MENU_ITEMS } from '../components/Layout/MenuTree.js';
-import { usePermissions } from './PermissionContext.jsx';
-
-// Import components lazily to avoid circular dependencies
-import { lazy } from 'react';
-
-const Dashboard = lazy(() => import('../pages/Dashboard.jsx'));
-const CmsPageGrid = lazy(() => import('../components/grids/magento/CmsPagesGrid.jsx'));
-const ProductsGrid = lazy(() => import('../components/grids/magento/ProductsGrid.jsx'));
-const MDMProductsGrid = lazy(() => import('../components/grids/MDMProductsGrid/MDMProductsGrid.jsx'));
-const CustomersGrid = lazy(() => import('../components/grids/magento/CustomersGrid.jsx'));
-const OrdersGrid = lazy(() => import('../components/grids/magento/OrdersGrid.jsx'));
-const InvoicesGrid = lazy(() => import('../components/grids/magento/InvoicesGrid.jsx'));
-const UserProfile = lazy(() => import('../components/UserProfile/index.jsx'));
-const CategoryTree = lazy(() => import('../components/grids/magento/CategoryGrid.jsx'));
-const CategoryManagementGrid = lazy(() => import('../components/grids/magento/CategoryManagementGrid.jsx'));
-const StocksGrid = lazy(() => import('../components/grids/magento/StocksGrid.jsx'));
-const MDMStockGrid = lazy(() => import('../components/grids/MDMStockGrid.jsx'));
-const SourcesGrid = lazy(() => import('../components/grids/magento/SourcesGrid.jsx'));
-const CegidGrid = lazy(() => import('../components/grids/CegidGrid.jsx'));
-const GridTestPage = lazy(() => import('../pages/GridTestPage.jsx'));
-const ProductManagementPage = lazy(() => import('../pages/ProductManagementPage.jsx'));
-const VotingPage = lazy(() => import('../pages/VotingPage.jsx'));
-const ChartsPage = lazy(() => import('../pages/ChartsPage.jsx'));
-const BugBountyPage = lazy(() => import('../pages/BugBountyPage.jsx'));
-const LicenseManagement = lazy(() => import('../components/License/LicenseManagement.jsx'));
-const LicenseStatus = lazy(() => import('../components/License/LicenseStatus.jsx'));
-
-// Lazy load placeholder components
-const SalesAnalytics = lazy(() => import('../components/placeholders/PlaceholderComponents.jsx').then(module => ({ default: module.SalesAnalytics })));
-const InventoryAnalytics = lazy(() => import('../components/placeholders/PlaceholderComponents.jsx').then(module => ({ default: module.InventoryAnalytics })));
-const SecureVault = lazy(() => import('../components/placeholders/PlaceholderComponents.jsx').then(module => ({ default: module.SecureVault })));
-const AccessControl = lazy(() => import('../components/placeholders/PlaceholderComponents.jsx').then(module => ({ default: module.AccessControl })));
-const MDMSources = lazy(() => import('../components/placeholders/PlaceholderComponents.jsx').then(module => ({ default: module.MDMSources })));
-
-// URL to Tab ID mapping
-const URL_TO_TAB_MAP = {
-  '/dashboard': 'Dashboard',
-  '/charts': 'Charts',
-  '/voting': 'Voting',
-  '/products': 'ProductsGrid',
-  '/productsManagement': 'ProductCatalog',
-  '/mdmproducts': 'MDMProductsGrid',
-  '/cegid-products': 'CegidProductsGrid',
-  '/customers': 'CustomersGrid',
-  '/orders': 'OrdersGrid',
-  '/invoices': 'InvoicesGrid',
-  '/categories': 'CategoryTree',
-  '/category-management': 'CategoryManagementGrid',
-  '/stocks': 'StocksGrid',
-  '/mdm-stock': 'MDMStockGrid',
-  '/sources': 'SourcesGrid',
-  '/cms-pages': 'CmsPageGrid',
-  '/grid-test': 'GridTestPage',
-  '/bug-bounty': 'BugBountyPage',
-  '/license-management': 'LicenseManagement',
-  '/license': 'LicenseStatus',
-  '/analytics/sales': 'SalesAnalytics',
-  '/analytics/inventory': 'InventoryAnalytics',
-  '/locker/vault': 'SecureVault',
-  '/locker/access': 'AccessControl',
-  '/mdm-sources': 'MDMSources',
-  '/profile': 'UserProfile',
-};
-
-// Tab ID to URL mapping
-const TAB_TO_URL_MAP = Object.keys(URL_TO_TAB_MAP).reduce((acc, url) => {
-  acc[URL_TO_TAB_MAP[url]] = url;
-  return acc;
-}, {});
-
-// Component mapping
-const COMPONENT_MAP = {
-  Dashboard,
-  Charts: ChartsPage,
-  Voting: VotingPage,
-  ProductsGrid,
-  ProductCatalog: ProductManagementPage,
-  MDMProductsGrid,
-  CegidProductsGrid: CegidGrid,
-  CustomersGrid,
-  OrdersGrid,
-  InvoicesGrid,
-  CategoryTree,
-  CategoryManagementGrid,
-  StocksGrid,
-  MDMStockGrid,
-  SourcesGrid,
-  CmsPageGrid,
-  GridTestPage,
-  BugBountyPage,
-  LicenseManagement,
-  LicenseStatus,
-  SalesAnalytics,
-  InventoryAnalytics,
-  SecureVault,
-  AccessControl,
-  MDMSources,
-  UserProfile,
-};
-
-<<<<<<< HEAD
-// Create context with default values - Dashboard is always the first tab
-const DEFAULT_TABS = [{ id: 'Dashboard', title: 'Dashboard', closeable: false }];
-const DEFAULT_ACTIVE_TAB = 'Dashboard';
-
-const TabContext = createContext({
-    tabs: DEFAULT_TABS,
-    activeTab: DEFAULT_ACTIVE_TAB,
-    openTab: () => {},
-    closeTab: () => {},
-    getActiveComponent: () => null,
-    setActiveTab: () => {}
-});
-
-// Navigation throttling to prevent excessive navigation
-let navigationTimestamps = [];
-const MAX_NAVIGATIONS_PER_SECOND = 10;
-
-const isNavigationAllowed = () => {
-    const now = Date.now();
-    // Remove timestamps older than 1 second
-    navigationTimestamps = navigationTimestamps.filter(timestamp => now - timestamp < 1000);
-    
-    // Check if we're under the limit
-    if (navigationTimestamps.length < MAX_NAVIGATIONS_PER_SECOND) {
-        navigationTimestamps.push(now);
-        return true;
-    }
-    
-    console.warn('Navigation throttled to prevent browser hanging');
-    return false;
-};
-
-// Custom hook with error handling
-export const useTab = () => {
-    try {
-        const context = useContext(TabContext);
-        if (!context) {
-            throw new Error('useTab must be used within a TabProvider');
-        }
-        return context;
-    } catch (error) {
-        console.error('Error using tab context:', error);
-        // Return a safe fallback context
-        return {
-            tabs: DEFAULT_TABS, 
-            activeTab: DEFAULT_ACTIVE_TAB,
-            openTab: () => {},
-            closeTab: () => {},
-            getActiveComponent: () => null,
-            setActiveTab: () => {}
-        };
-    }
-};
-
-// Tab Provider Component
-export const TabProvider = ({ children }) => {
-    const location = useLocation();
-    const navigate = useNavigate();
-    const { canAccessMenuItem } = usePermissions();
-    
-    // State for tabs and active tab - Dashboard is ALWAYS default and first
-    const [tabs, setTabs] = useState(DEFAULT_TABS);
-    const [activeTab, setActiveTabState] = useState(DEFAULT_ACTIVE_TAB);
-    const [snackbar, setSnackbar] = useState({ open: false, message: '', severity: 'info' });
-
-    // Show snackbar message
-    const showSnackbar = useCallback((message, severity = 'info') => {
-        setSnackbar({ open: true, message, severity });
-    }, []);
-
-    // Close snackbar
-    const closeSnackbar = useCallback(() => {
-        setSnackbar(prev => ({ ...prev, open: false }));
-    }, []);
-
-    // Get component for tab with error handling
-    const getComponentForTab = useCallback((tabId) => {
-        if (!tabId || !COMPONENT_MAP[tabId]) {
-            console.warn(`Component not found for tab: ${tabId}`);
-            return null;
-        }
-        
-        try {
-            const Component = COMPONENT_MAP[tabId];
-            return Component;
-        } catch (error) {
-            console.error(`Error loading component for tab ${tabId}:`, error);
-            return null;
-        }
-    }, []);
-
-    // Get active component
-    const getActiveComponent = useCallback(() => {
-        if (!activeTab) {
-            console.warn('No active tab set');
-            return null;
-        }
-        
-        try {
-            const Component = getComponentForTab(activeTab);
-            if (!Component) {
-                console.warn(`No component found for active tab: ${activeTab}`);
-                return null;
-            }
-            return Component;
-        } catch (error) {
-            console.error('Error getting active component:', error);
-            return null;
-        }
-    }, [activeTab, getComponentForTab]);
-
-    // Open a new tab
-    const openTab = useCallback((tabId, tabTitle) => {
-        // Ensure Dashboard tab always exists
-        setTabs(prevTabs => {
-            const hasDashboard = prevTabs.some(tab => tab.id === 'Dashboard');
-            if (!hasDashboard) {
-                return [
-                    { id: 'Dashboard', title: 'Dashboard', closeable: false },
-                    ...prevTabs
-                ];
-            }
-            return prevTabs;
-        });
-
-        // Check if tab already exists and is already active
-        const existingTab = tabs.find(tab => tab.id === tabId);
-        
-        if (existingTab && activeTab === tabId) {
-            // Tab exists and is already active, no need to navigate
-            return;
-        }
-        
-        if (existingTab) {
-            // Tab exists, just activate it
-            setActiveTabState(tabId);
-            const url = TAB_TO_URL_MAP[tabId] || '/';
-            // Only navigate if we're not already on the correct URL
-            if (location.pathname !== url) {
-                if (isNavigationAllowed()) {
-                    navigate(url);
-                }
-            }
-            return;
-        }
-
-        // Check permissions for the tab
-        if (tabId !== 'Dashboard' && !canAccessMenuItem({ id: tabId })) {
-            showSnackbar(`Access denied: ${tabTitle || tabId}`, 'error');
-            return;
-        }
-
-        // Add new tab
-        const newTab = { 
-            id: tabId, 
-            title: tabTitle || tabId,
-            closeable: tabId !== 'Dashboard' // Dashboard tab is not closeable
-        };
-
-        setTabs(prevTabs => {
-            // Ensure Dashboard is always the first tab
-            const hasDashboard = prevTabs.some(tab => tab.id === 'Dashboard');
-            if (!hasDashboard) {
-                return [
-                    { id: 'Dashboard', title: 'Dashboard', closeable: false },
-                    ...prevTabs,
-                    newTab
-                ];
-            }
-            return [...prevTabs, newTab];
-        });
-        
-        setActiveTabState(tabId);
-        const url = TAB_TO_URL_MAP[tabId] || '/';
-        if (isNavigationAllowed()) {
-            navigate(url);
-        }
-    }, [tabs, navigate, canAccessMenuItem, showSnackbar, activeTab, location.pathname]);
-
-    // Close a tab
-    const closeTab = useCallback((tabId) => {
-        // Prevent closing the dashboard tab
-        if (tabId === 'Dashboard') return;
-
-        setTabs(prevTabs => {
-            const newTabs = prevTabs.filter(tab => tab.id !== tabId);
-            
-            // If we're closing the active tab, activate the previous one or dashboard
-            if (activeTab === tabId) {
-                const currentIndex = prevTabs.findIndex(tab => tab.id === tabId);
-                const newActiveTab = currentIndex > 0 
-                    ? prevTabs[currentIndex - 1].id 
-                    : newTabs.length > 0 
-                        ? newTabs[newTabs.length - 1].id 
-                        : 'Dashboard';
-                
-                setActiveTabState(newActiveTab);
-                const url = TAB_TO_URL_MAP[newActiveTab] || '/';
-                if (isNavigationAllowed()) {
-                    navigate(url);
-                }
-            }
-            
-            // Ensure Dashboard is always the first tab
-            const hasDashboard = newTabs.some(tab => tab.id === 'Dashboard');
-            if (!hasDashboard && newTabs.length > 0) {
-                return [
-                    { id: 'Dashboard', title: 'Dashboard', closeable: false },
-                    ...newTabs
-                ];
-            }
-            
-            return newTabs;
-        });
-    }, [activeTab, navigate]);
-
-    // Handle route changes
-    useEffect(() => {
-        const currentPath = location.pathname;
-        
-        // If on root path, ensure dashboard is active
-        if (currentPath === '/' || currentPath === '') {
-            if (activeTab !== 'Dashboard') {
-                setActiveTabState('Dashboard');
-            }
-            if (isNavigationAllowed()) {
-                navigate('/dashboard');
-            }
-            return;
-        }
-        
-        const tabId = URL_TO_TAB_MAP[currentPath];
-        
-        if (tabId) {
-            // Only open tab if it's not already the active tab
-            if (tabId !== activeTab) {
-                // Find tab title from menu items
-                const menuItem = MENU_ITEMS.find(item => item.path === currentPath);
-                const tabTitle = menuItem ? menuItem.label : tabId;
-                
-                // Open the tab
-                openTab(tabId, tabTitle);
-            }
-        } else if (currentPath !== '/dashboard') {
-            // If we're on a non-dashboard route but tab is not mapped, redirect to dashboard
-            if (isNavigationAllowed()) {
-                navigate('/dashboard');
-            }
-        }
-    }, [location.pathname, openTab, navigate, activeTab]);
-
-    // Additional effect to ensure Dashboard is always first tab
-    useEffect(() => {
-        // Only update if needed to prevent infinite loops
-        if (tabs.length > 0 && tabs[0].id === 'Dashboard') {
-            return;
-        }
-        
-        setTabs(prevTabs => {
-            // Check if Dashboard exists and is first
-            if (prevTabs.length > 0 && prevTabs[0].id === 'Dashboard') {
-                return prevTabs;
-            }
-            
-            // Find Dashboard tab
-            const dashboardTab = prevTabs.find(tab => tab.id === 'Dashboard');
-            if (!dashboardTab) {
-                // Dashboard doesn't exist, add it as first
-                return [
-                    { id: 'Dashboard', title: 'Dashboard', closeable: false },
-                    ...prevTabs.filter(tab => tab.id !== 'Dashboard')
-                ];
-            }
-            
-            // Move Dashboard to first position
-            const otherTabs = prevTabs.filter(tab => tab.id !== 'Dashboard');
-            return [dashboardTab, ...otherTabs];
-        });
-    }, [tabs]);
-
-    // Memoize context value
-    const contextValue = useMemo(() => ({
-        tabs: tabs.length > 0 ? tabs : DEFAULT_TABS,
-        activeTab,
-        openTab,
-        closeTab,
-        getActiveComponent,
-        setActiveTab: setActiveTabState
-    }), [tabs, activeTab, openTab, closeTab, getActiveComponent]);
-
-    return (
-        <TabContext.Provider value={contextValue}>
-            {children}
-            <Snackbar
-                open={snackbar.open}
-                autoHideDuration={6000}
-                onClose={closeSnackbar}
-                anchorOrigin={{ vertical: 'bottom', horizontal: 'right' }}
-            >
-                <Alert 
-                    onClose={closeSnackbar} 
-                    severity={snackbar.severity}
-                    sx={{ width: '100%' }}
-                >
-                    {snackbar.message}
-                </Alert>
-            </Snackbar>
-        </TabContext.Provider>
-    );
-};
-
-export default TabContext;
->>>>>>> c6441e2e3dfc49039556dc9f20f39448ef505c7e
-
-=======
-const TabContext = createContext();
-
-export const TabProvider = ({ children }) => {
-  const location = useLocation();
-  const navigate = useNavigate();
-
-  const [tabs, setTabs] = useState([
-    { id: 'Dashboard', label: 'Dashboard' }
-  ]);
-  const [activeTab, setActiveTab] = useState('Dashboard');
-
-  // Get component for active tab
-  const getActiveComponent = useCallback(() => {
-    const component = COMPONENT_MAP[activeTab];
-    return component || Dashboard;
-  }, [activeTab]);
-
-  // Open a new tab
-  const openTab = useCallback((tabId) => {
-    // Validate tabId
-    if (!tabId || typeof tabId !== 'string') {
-      console.warn('Invalid tabId provided to openTab:', tabId);
-      return;
-    }
-
-    // Get URL for tab
-    const url = TAB_TO_URL_MAP[tabId];
-    if (!url) {
-      console.warn('No URL mapping found for tabId:', tabId);
-      return;
-    }
-
-    // Check if tab already exists
-    const tabExists = tabs.some(tab => tab.id === tabId);
-    
-    if (!tabExists) {
-      // Get label for tab
-      const menuItem = MENU_ITEMS.find(item => item.id === tabId);
-      const label = menuItem ? menuItem.label : tabId;
-      
-      // Add new tab
-      setTabs(prevTabs => [
-        ...prevTabs,
-        { id: tabId, label }
-      ]);
-    }
-
-    // Set as active tab
-    setActiveTab(tabId);
-    
-    // Navigate to URL only if it's different from current
-    if (location.pathname !== url) {
-      navigate(url, { replace: true });
-    }
-  }, [tabs, location.pathname, navigate]);
-
-  // Close a tab
-  const closeTab = useCallback((tabId) => {
-    // Prevent closing Dashboard tab
-    if (tabId === 'Dashboard') return;
-
-    setTabs(prevTabs => {
-      const newTabs = prevTabs.filter(tab => tab.id !== tabId);
-      
-      // If we're closing the active tab, switch to Dashboard
-      if (activeTab === tabId) {
-        setActiveTab('Dashboard');
-        const dashboardUrl = TAB_TO_URL_MAP['Dashboard'] || '/dashboard';
-        navigate(dashboardUrl);
-      }
-      
-      return newTabs;
-    });
-  }, [activeTab, navigate]);
-
-
-  // Handle route changes
-  useEffect(() => {
-    // Find matching tab for current URL
-    const matchingTabId = URL_TO_TAB_MAP[location.pathname];
-    
-    if (matchingTabId) {
-      // Open the matching tab
-      openTab(matchingTabId);
-    } else if (location.pathname === '/') {
-      // Special case for root path - redirect to dashboard
-      openTab('Dashboard');
-    }
-  }, [location.pathname, openTab]);
-
-// Provide value to context
-  const value = {
-    tabs,
-    activeTab,
-    openTab,
-    closeTab,
-    getActiveComponent,
-  };
-
-  return (
-    <TabContext.Provider value={value}>
-      {children}
-    </TabContext.Provider>
-  );
-};
-
-export const useTab = () => {
-  const context = useContext(TabContext);
-  if (!context) {
-    // Return default values if context is not available
-    return {
-      tabs: [{ id: 'Dashboard', label: 'Dashboard' }],
-      activeTab: 'Dashboard',
-      openTab: () => {},
-      closeTab: () => {},
-      getActiveComponent: () => Dashboard,
-    };
-  }
-  return context;
-};
->>>>>>> b7ef1358
+import React, { createContext, useState, useContext, useEffect, useCallback } from 'react';
+import { useLocation, useNavigate } from 'react-router-dom';
+import { Box } from '@mui/material';
+import { MENU_TREE, MENU_ITEMS } from '../components/Layout/MenuTree.js';
+
+// Import components lazily to avoid circular dependencies
+import { lazy } from 'react';
+
+const Dashboard = lazy(() => import('../pages/Dashboard.jsx'));
+const CmsPageGrid = lazy(() => import('../components/grids/magento/CmsPagesGrid.jsx'));
+const ProductsGrid = lazy(() => import('../components/grids/magento/ProductsGrid.jsx'));
+const MDMProductsGrid = lazy(() => import('../components/grids/MDMProductsGrid/MDMProductsGrid.jsx'));
+const CustomersGrid = lazy(() => import('../components/grids/magento/CustomersGrid.jsx'));
+const OrdersGrid = lazy(() => import('../components/grids/magento/OrdersGrid.jsx'));
+const InvoicesGrid = lazy(() => import('../components/grids/magento/InvoicesGrid.jsx'));
+const UserProfile = lazy(() => import('../components/UserProfile/index.jsx'));
+const CategoryTree = lazy(() => import('../components/grids/magento/CategoryGrid.jsx'));
+const CategoryManagementGrid = lazy(() => import('../components/grids/magento/CategoryManagementGrid.jsx'));
+const StocksGrid = lazy(() => import('../components/grids/magento/StocksGrid.jsx'));
+const MDMStockGrid = lazy(() => import('../components/grids/MDMStockGrid.jsx'));
+const SourcesGrid = lazy(() => import('../components/grids/magento/SourcesGrid.jsx'));
+const CegidGrid = lazy(() => import('../components/grids/CegidGrid.jsx'));
+const GridTestPage = lazy(() => import('../pages/GridTestPage.jsx'));
+const ProductManagementPage = lazy(() => import('../pages/ProductManagementPage.jsx'));
+const VotingPage = lazy(() => import('../pages/VotingPage.jsx'));
+const ChartsPage = lazy(() => import('../pages/ChartsPage.jsx'));
+const BugBountyPage = lazy(() => import('../pages/BugBountyPage.jsx'));
+const LicenseManagement = lazy(() => import('../components/License/LicenseManagement.jsx'));
+const LicenseStatus = lazy(() => import('../components/License/LicenseStatus.jsx'));
+
+// Lazy load placeholder components
+const SalesAnalytics = lazy(() => import('../components/placeholders/PlaceholderComponents.jsx').then(module => ({ default: module.SalesAnalytics })));
+const InventoryAnalytics = lazy(() => import('../components/placeholders/PlaceholderComponents.jsx').then(module => ({ default: module.InventoryAnalytics })));
+const SecureVault = lazy(() => import('../components/placeholders/PlaceholderComponents.jsx').then(module => ({ default: module.SecureVault })));
+const AccessControl = lazy(() => import('../components/placeholders/PlaceholderComponents.jsx').then(module => ({ default: module.AccessControl })));
+const MDMSources = lazy(() => import('../components/placeholders/PlaceholderComponents.jsx').then(module => ({ default: module.MDMSources })));
+
+// URL to Tab ID mapping
+const URL_TO_TAB_MAP = {
+  '/dashboard': 'Dashboard',
+  '/charts': 'Charts',
+  '/voting': 'Voting',
+  '/products': 'ProductsGrid',
+  '/productsManagement': 'ProductCatalog',
+  '/mdmproducts': 'MDMProductsGrid',
+  '/cegid-products': 'CegidProductsGrid',
+  '/customers': 'CustomersGrid',
+  '/orders': 'OrdersGrid',
+  '/invoices': 'InvoicesGrid',
+  '/categories': 'CategoryTree',
+  '/category-management': 'CategoryManagementGrid',
+  '/stocks': 'StocksGrid',
+  '/mdm-stock': 'MDMStockGrid',
+  '/sources': 'SourcesGrid',
+  '/cms-pages': 'CmsPageGrid',
+  '/grid-test': 'GridTestPage',
+  '/bug-bounty': 'BugBountyPage',
+  '/license-management': 'LicenseManagement',
+  '/license': 'LicenseStatus',
+  '/analytics/sales': 'SalesAnalytics',
+  '/analytics/inventory': 'InventoryAnalytics',
+  '/locker/vault': 'SecureVault',
+  '/locker/access': 'AccessControl',
+  '/mdm-sources': 'MDMSources',
+  '/profile': 'UserProfile',
+};
+
+// Tab ID to URL mapping
+const TAB_TO_URL_MAP = Object.keys(URL_TO_TAB_MAP).reduce((acc, url) => {
+  acc[URL_TO_TAB_MAP[url]] = url;
+  return acc;
+}, {});
+
+// Component mapping
+const COMPONENT_MAP = {
+  Dashboard,
+  Charts: ChartsPage,
+  Voting: VotingPage,
+  ProductsGrid,
+  ProductCatalog: ProductManagementPage,
+  MDMProductsGrid,
+  CegidProductsGrid: CegidGrid,
+  CustomersGrid,
+  OrdersGrid,
+  InvoicesGrid,
+  CategoryTree,
+  CategoryManagementGrid,
+  StocksGrid,
+  MDMStockGrid,
+  SourcesGrid,
+  CmsPageGrid,
+  GridTestPage,
+  BugBountyPage,
+  LicenseManagement,
+  LicenseStatus,
+  SalesAnalytics,
+  InventoryAnalytics,
+  SecureVault,
+  AccessControl,
+  MDMSources,
+  UserProfile,
+};
+
+const TabContext = createContext();
+
+export const TabProvider = ({ children }) => {
+  const location = useLocation();
+  const navigate = useNavigate();
+
+  const [tabs, setTabs] = useState([
+    { id: 'Dashboard', label: 'Dashboard' }
+  ]);
+  const [activeTab, setActiveTab] = useState('Dashboard');
+
+  // Get component for active tab
+  const getActiveComponent = useCallback(() => {
+    const component = COMPONENT_MAP[activeTab];
+    return component || Dashboard;
+  }, [activeTab]);
+
+  // Open a new tab
+  const openTab = useCallback((tabId) => {
+    // Validate tabId
+    if (!tabId || typeof tabId !== 'string') {
+      console.warn('Invalid tabId provided to openTab:', tabId);
+      return;
+    }
+
+    // Get URL for tab
+    const url = TAB_TO_URL_MAP[tabId];
+    if (!url) {
+      console.warn('No URL mapping found for tabId:', tabId);
+      return;
+    }
+
+    // Check if tab already exists
+    const tabExists = tabs.some(tab => tab.id === tabId);
+    
+    if (!tabExists) {
+      // Get label for tab
+      const menuItem = MENU_ITEMS.find(item => item.id === tabId);
+      const label = menuItem ? menuItem.label : tabId;
+      
+      // Add new tab
+      setTabs(prevTabs => [
+        ...prevTabs,
+        { id: tabId, label }
+      ]);
+    }
+
+    // Set as active tab
+    setActiveTab(tabId);
+    
+    // Navigate to URL only if it's different from current
+    if (location.pathname !== url) {
+      navigate(url, { replace: true });
+    }
+  }, [tabs, location.pathname, navigate]);
+
+  // Close a tab
+  const closeTab = useCallback((tabId) => {
+    // Prevent closing Dashboard tab
+    if (tabId === 'Dashboard') return;
+
+    setTabs(prevTabs => {
+      const newTabs = prevTabs.filter(tab => tab.id !== tabId);
+      
+      // If we're closing the active tab, switch to Dashboard
+      if (activeTab === tabId) {
+        setActiveTab('Dashboard');
+        const dashboardUrl = TAB_TO_URL_MAP['Dashboard'] || '/dashboard';
+        navigate(dashboardUrl);
+      }
+      
+      return newTabs;
+    });
+  }, [activeTab, navigate]);
+
+
+  // Handle route changes
+  useEffect(() => {
+    // Find matching tab for current URL
+    const matchingTabId = URL_TO_TAB_MAP[location.pathname];
+    
+    if (matchingTabId) {
+      // Open the matching tab
+      openTab(matchingTabId);
+    } else if (location.pathname === '/') {
+      // Special case for root path - redirect to dashboard
+      openTab('Dashboard');
+    }
+  }, [location.pathname, openTab]);
+
+// Provide value to context
+  const value = {
+    tabs,
+    activeTab,
+    openTab,
+    closeTab,
+    getActiveComponent,
+  };
+
+  return (
+    <TabContext.Provider value={value}>
+      {children}
+    </TabContext.Provider>
+  );
+};
+
+export const useTab = () => {
+  const context = useContext(TabContext);
+  if (!context) {
+    // Return default values if context is not available
+    return {
+      tabs: [{ id: 'Dashboard', label: 'Dashboard' }],
+      activeTab: 'Dashboard',
+      openTab: () => {},
+      closeTab: () => {},
+      getActiveComponent: () => Dashboard,
+    };
+  }
+  return context;
+};