--- conflicted
+++ resolved
@@ -30,13 +30,8 @@
     Clear as ClearIcon
 } from '@mui/icons-material';
 
-<<<<<<< HEAD
-import { MENU_TREE } from './MenuTree.js';
-import { usePermissions, useLicense } from '../../contexts/PermissionContext';
-=======
 import { MENU_TREE } from './MenuTree';
 import { check_license_status, get_license_details } from '../../utils/licenseUtils';
->>>>>>> d8333f76
 import { USER_ROLES, ROLE_HIERARCHY, getRolePermissions } from '../../config/firebaseDefaults';
 
 // Enhanced Styled Components with Professional Design
@@ -54,72 +49,105 @@
     '&::-webkit-scrollbar-thumb': {
         backgroundColor: alpha(theme.palette.primary.main, 0.2),
         borderRadius: '3px',
-    },
-    '&::-webkit-scrollbar-thumb:hover': {
-        backgroundColor: alpha(theme.palette.primary.main, 0.4),
+        '&:hover': {
+            backgroundColor: alpha(theme.palette.primary.main, 0.3),
+        },
     },
 }));
 
-const StyledCategoryItem = styled(Box)(({ theme, isRTL, open, expanded }) => ({
-    display: 'flex',
-    alignItems: 'center',
-    padding: theme.spacing(1, 2),
+const StyledCategoryItem = styled(ListItem, {
+    shouldForwardProp: (prop) => !['isRTL', 'open', 'expanded'].includes(prop),
+})(({ theme, isRTL, open, expanded }) => ({
+    padding: theme.spacing(1, 1.5),
+    margin: theme.spacing(0.25, 0.5),
+    borderRadius: theme.spacing(1),
     cursor: 'pointer',
-    borderRadius: '8px',
-    margin: theme.spacing(0, 1),
-    transition: theme.transitions.create(['background-color', 'box-shadow'], {
-        duration: theme.transitions.duration.shortest,
+    position: 'relative',
+    background: expanded 
+        ? alpha(theme.palette.primary.main, 0.08)
+        : 'transparent',
+    borderLeft: expanded 
+        ? `3px solid ${theme.palette.primary.main}`
+        : '3px solid transparent',
+    transition: theme.transitions.create(['all'], {
+        duration: theme.transitions.duration.shorter,
     }),
     '&:hover': {
-        backgroundColor: alpha(theme.palette.primary.main, 0.08),
+        backgroundColor: alpha(theme.palette.primary.main, 0.04),
+        transform: 'translateX(2px)',
+        '& .category-icon': {
+            color: theme.palette.primary.main,
+        },
+        '& .expand-icon': {
+            color: theme.palette.primary.main,
+        },
     },
     '& .category-icon': {
         color: expanded ? theme.palette.primary.main : theme.palette.text.secondary,
-        transition: theme.transitions.create('color', {
-            duration: theme.transitions.duration.shortest,
-        }),
-    },
-    ...(isRTL && {
-        flexDirection: 'row-reverse',
-    }),
-    ...(!open && {
-        justifyContent: 'center',
-        padding: theme.spacing(1),
-    }),
+        transition: theme.transitions.create('color'),
+    },
+    '& .expand-icon': {
+        color: theme.palette.text.secondary,
+        transition: theme.transitions.create(['color', 'transform']),
+        transform: expanded ? 'rotate(90deg)' : 'rotate(0deg)',
+    },
 }));
 
 const StyledMenuItem = styled(ListItem, {
-    shouldForwardProp: (prop) => prop !== 'active' && prop !== 'open',
-})(({ theme, active, open }) => ({
-    borderRadius: '8px',
-    margin: theme.spacing(0.5, 1),
-    padding: theme.spacing(1, 2),
-    cursor: 'pointer',
-    backgroundColor: active ? alpha(theme.palette.primary.main, 0.12) : 'transparent',
-    color: active ? theme.palette.primary.main : 'inherit',
-    transition: theme.transitions.create(['background-color', 'color', 'box-shadow'], {
-        duration: theme.transitions.duration.shortest,
+    shouldForwardProp: (prop) => !['isRTL', 'open', 'selected', 'licensed', 'hasAccess'].includes(prop),
+})(({ theme, isRTL, open, selected, licensed, hasAccess }) => ({
+    padding: theme.spacing(0.75, 2),
+    margin: theme.spacing(0.25, 1),
+    marginLeft: theme.spacing(3), // Indent for tree structure
+    borderRadius: theme.spacing(0.75),
+    cursor: hasAccess ? 'pointer' : 'not-allowed',
+    position: 'relative',
+    opacity: hasAccess ? 1 : 0.6,
+    background: selected 
+        ? `linear-gradient(90deg, ${alpha(theme.palette.primary.main, 0.15)} 0%, ${alpha(theme.palette.primary.main, 0.05)} 100%)`
+        : 'transparent',
+    borderLeft: selected 
+        ? `2px solid ${theme.palette.primary.main}`
+        : '2px solid transparent',
+    transition: theme.transitions.create(['all'], {
+        duration: theme.transitions.duration.shorter,
     }),
     '&:hover': {
-        backgroundColor: alpha(theme.palette.primary.main, 0.08),
-    },
-    '& .MuiListItemIcon-root': {
-        color: active ? theme.palette.primary.main : theme.palette.text.secondary,
-        minWidth: open ? 32 : 'auto',
-    },
-    '& .MuiListItemText-root': {
-        opacity: open ? 1 : 0,
-        transition: theme.transitions.create('opacity', {
-            duration: theme.transitions.duration.shortest,
-        }),
-    },
-    '& .MuiTouchRipple-root': {
-        display: 'none',
-    },
+        backgroundColor: hasAccess 
+            ? alpha(theme.palette.primary.main, 0.08)
+            : alpha(theme.palette.error.main, 0.04),
+        transform: hasAccess ? 'translateX(2px)' : 'none',
+        '& .menu-icon': {
+            color: hasAccess ? theme.palette.primary.main : theme.palette.error.main,
+        },
+        '& .license-indicator': {
+            opacity: 1,
+        },
+    },
+    '& .menu-icon': {
+        color: selected 
+            ? theme.palette.primary.main 
+            : hasAccess 
+                ? theme.palette.text.primary 
+                : theme.palette.text.disabled,
+        transition: theme.transitions.create('color'),
+    },
+    '& .license-indicator': {
+        opacity: 0.7,
+        transition: theme.transitions.create('opacity'),
+    },
+}));
+
+const SearchContainer = styled(Box)(({ theme }) => ({
+    padding: theme.spacing(1, 1.5),
+    marginBottom: theme.spacing(1),
+    borderBottom: `1px solid ${theme.palette.divider}`,
 }));
 
 const HighlightedText = styled('span')(({ theme }) => ({
     backgroundColor: alpha(theme.palette.warning.main, 0.3),
+    color: theme.palette.warning.contrastText,
+    fontWeight: 600,
     borderRadius: '2px',
     padding: '0 2px',
 }));
@@ -140,23 +168,72 @@
 }) => {
     const theme = useTheme();
     const [expandedCategories, setExpandedCategories] = useState(new Set(['core']));
+    const [userLicense, setUserLicense] = useState(null);
+    const [userRole, setUserRole] = useState(USER_ROLES.USER);
+    const [licensedItems, setLicensedItems] = useState(new Set());
     const [searchQuery, setSearchQuery] = useState('');
-    
-    // Use permission and license hooks
-    const { 
-        filterMenuItems, 
-        canAccessMenuItem, 
-        initialized: permissionsInitialized,
-        loading: permissionsLoading 
-    } = usePermissions();
-    
-    const { 
-        licenseStatus, 
-        isLicenseValid 
-    } = useLicense();
-
-    // Get user role from license status or current user
-    const userRole = licenseStatus?.role || currentUser?.role || USER_ROLES.USER;
+
+    // Initialize user license and permissions
+    useEffect(() => {
+        const initializeUserData = async () => {
+            if (!currentUser?.uid) {
+                setUserLicense(null);
+                setLicensedItems(new Set());
+                return;
+            }
+
+            try {
+                // Get user role from user data or default to USER
+                const userRole = currentUser.role || USER_ROLES.USER;
+                setUserRole(userRole);
+
+                // Get license details
+                const licenseDetails = await get_license_details(currentUser.uid);
+                setUserLicense(licenseDetails);
+
+                // Check which items are accessible
+                const accessible = new Set();
+                
+                // Check each category and its children
+                for (const category of MENU_TREE) {
+                    if (category.children) {
+                        for (const item of category.children) {
+                            // If item doesn't require license, always include it
+                            if (!item.licensed) {
+                                accessible.add(item.id);
+                                continue;
+                            }
+
+                            // Check license status
+                            const hasLicense = await check_license_status(currentUser.uid);
+                            const rolePermissions = getRolePermissions(userRole);
+                            
+                            // Grant access based on license or role permissions
+                            if (hasLicense || rolePermissions.canAccessSystem || import.meta.env.DEV) {
+                                accessible.add(item.id);
+                            }
+                        }
+                    }
+                }
+
+                setLicensedItems(accessible);
+            } catch (error) {
+                console.error('Error initializing user data:', error);
+                // In development, allow access to all items
+                if (import.meta.env.DEV) {
+                    const allItems = new Set();
+                    MENU_TREE.forEach(category => {
+                        if (category.children) {
+                            category.children.forEach(item => allItems.add(item.id));
+                        }
+                    });
+                    setLicensedItems(allItems);
+                }
+            }
+        };
+
+        initializeUserData();
+    }, [currentUser]);
 
     const handleCategoryToggle = (categoryId) => {
         const newExpanded = new Set(expandedCategories);
@@ -169,48 +246,35 @@
     };
 
     const handleMenuItemClick = (item) => {
-<<<<<<< HEAD
-        if (canAccessMenuItem(item)) {
-            onTabClick(item.id, item.label);
-=======
         // Always allow clicking menu items, regardless of license status
         // The actual access will be checked in the route guard
         if (onTabClick && typeof onTabClick === 'function') {
             onTabClick(item.id);
->>>>>>> d8333f76
         }
     };
 
     const getLicenseStatus = (item) => {
-        if (!item.licenseRequired) {
-            return { icon: LockOpenIcon, color: 'success' };
+        if (!item.licensed) {
+            return { icon: <LockOpenIcon />, color: 'success' };
         }
         
-        if (canAccessMenuItem(item)) {
-            return { icon: VerifiedIcon, color: 'primary' };
+        if (licensedItems.has(item.id)) {
+            return { icon: <VerifiedIcon />, color: 'primary' };
         }
         
-        return { icon: LockIcon, color: 'error' };
+        return { icon: <LockIcon />, color: 'error' };
     };
 
-    // Filter menu tree based on permissions and search
+    // Filter and highlight search results
     const filteredMenuTree = useMemo(() => {
-        if (!permissionsInitialized) {
-            return [];
-        }
-
-        // First filter by permissions
-        const permissionFilteredTree = filterMenuItems(MENU_TREE);
-        
-        // Then filter by search query if provided
         if (!searchQuery.trim()) {
-            return permissionFilteredTree;
+            return MENU_TREE;
         }
 
         const query = searchQuery.toLowerCase().trim();
         const filtered = [];
 
-        permissionFilteredTree.forEach(category => {
+        MENU_TREE.forEach(category => {
             const matchedChildren = category.children?.filter(item => {
                 const itemText = (translate(item.labelKey) || item.label).toLowerCase();
                 const categoryText = (translate(category.labelKey) || category.label).toLowerCase();
@@ -226,7 +290,7 @@
         });
 
         return filtered;
-    }, [searchQuery, translate, permissionsInitialized, filterMenuItems]);
+    }, [searchQuery, translate]);
 
     // Auto-expand categories when searching
     useEffect(() => {
@@ -260,22 +324,10 @@
         return (
             <StyledCategoryItem
                 key={category.id}
-<<<<<<< HEAD
-=======
                 isRTL={isRTL}
                 open={open && !isCollapsed} // Only show full menu when open and not collapsed
                 expanded={isExpanded}
->>>>>>> d8333f76
                 onClick={() => handleCategoryToggle(category.id)}
-                sx={{
-                    ...(isRTL && {
-                        flexDirection: 'row-reverse',
-                    }),
-                    ...(!open && {
-                        justifyContent: 'center',
-                        padding: theme.spacing(1),
-                    }),
-                }}
             >
                 <ListItemIcon sx={{ minWidth: 32 }}>
                     <CategoryIcon className="category-icon" fontSize="small" />
@@ -294,21 +346,7 @@
                                     {category.children?.length || 0} items
                                 </Typography>
                             }
-                            sx={{ flex: 1 }}
                         />
-                        <ExpandMoreIcon 
-                            className="expand-icon"
-                            sx={{ 
-                                transform: isExpanded ? 'rotate(0deg)' : (isRTL ? 'rotate(180deg)' : 'rotate(-90deg)'),
-                                transition: theme.transitions.create('transform', {
-                                    duration: theme.transitions.duration.shortest,
-                                }),
-                            }} 
-                        />
-<<<<<<< HEAD
-                    </>
-                )}
-=======
                         
                         <IconButton 
                             size="small" 
@@ -335,167 +373,19 @@
                         </Badge>
                     </Tooltip>
                 )}
->>>>>>> d8333f76
             </StyledCategoryItem>
         );
     };
 
     const renderMenuItem = (item) => {
-<<<<<<< HEAD
-        const isActive = activeTab === item.id;
-        const { icon: LicenseIcon, color: licenseColor } = getLicenseStatus(item);
-=======
         const isSelected = activeTab === item.id;
         const hasAccess = !item.licensed || licensedItems.has(item.id); // Allow access if not licensed or has license
         const licenseStatus = getLicenseStatus(item);
->>>>>>> d8333f76
         const ItemIcon = item.icon;
-        
+
         return (
-            <Tooltip 
+            <StyledMenuItem
                 key={item.id}
-<<<<<<< HEAD
-                title={!open ? translate(item.labelKey) || item.label : ''}
-                placement={isRTL ? "left" : "right"}
-                arrow
-            >
-                <StyledMenuItem
-                    active={isActive}
-                    open={open}
-                    onClick={() => handleMenuItemClick(item)}
-                >
-                    <ListItemIcon>
-                        <ItemIcon fontSize="small" />
-                    </ListItemIcon>
-                    
-                    {open && (
-                        <>
-                            <ListItemText
-                                primary={
-                                    <Box sx={{ display: 'flex', alignItems: 'center', gap: 1 }}>
-                                        <Typography variant="body2" noWrap>
-                                            {highlightText(translate(item.labelKey) || item.label, searchQuery)}
-                                        </Typography>
-                                        {item.featured && (
-                                            <StarIcon sx={{ fontSize: 12, color: 'warning.main' }} />
-                                        )}
-                                    </Box>
-                                }
-                                secondary={item.description && (
-                                    <Typography variant="caption" noWrap>
-                                        {translate(item.descriptionKey) || item.description}
-                                    </Typography>
-                                )}
-                            />
-                            
-                            <Box sx={{ display: 'flex', alignItems: 'center', gap: 0.5 }}>
-                                {item.licenseRequired && (
-                                    <LicenseIcon sx={{ fontSize: 16, color: `${licenseColor}.main` }} />
-                                )}
-                                {item.badge && (
-                                    <Chip 
-                                        label={item.badge} 
-                                        size="small" 
-                                        color="primary" 
-                                        variant="outlined"
-                                        sx={{ 
-                                            height: 16,
-                                            minWidth: 16,
-                                            fontSize: '0.625rem',
-                                            fontWeight: 'bold',
-                                            '& .MuiChip-label': {
-                                                px: 0.5
-                                            }
-                                        }}
-                                    />
-                                )}
-                            </Box>
-                        </>
-                    )}
-                </StyledMenuItem>
-            </Tooltip>
-        );
-    };
-
-    const renderCategory = (category) => {
-        const isExpanded = expandedCategories.has(category.id);
-        
-        return (
-            <Box key={category.id}>
-                {renderCategoryHeader(category)}
-                
-                <Collapse in={isExpanded && open} timeout="auto" unmountOnExit>
-                    <List component="div" disablePadding>
-                        {category.children?.map(item => renderMenuItem(item))}
-                    </List>
-                </Collapse>
-            </Box>
-        );
-    };
-
-    return (
-        <TreeContainer>
-            {/* Search Field */}
-            {open && (
-                <Box sx={{ px: 2, pb: 1 }}>
-                    <TextField
-                        fullWidth
-                        size="small"
-                        placeholder={translate('navigation.search') || "Search..."}
-                        value={searchQuery}
-                        onChange={(e) => setSearchQuery(e.target.value)}
-                        InputProps={{
-                            startAdornment: (
-                                <InputAdornment position="start">
-                                    <SearchIcon sx={{ fontSize: 18 }} />
-                                </InputAdornment>
-                            ),
-                            endAdornment: searchQuery && (
-                                <InputAdornment position="end">
-                                    <IconButton 
-                                        size="small" 
-                                        onClick={() => setSearchQuery('')}
-                                        sx={{ p: 0.5 }}
-                                    >
-                                        <ClearIcon sx={{ fontSize: 16 }} />
-                                    </IconButton>
-                                </InputAdornment>
-                            )
-                        }}
-                        sx={{
-                            '& .MuiOutlinedInput-root': {
-                                borderRadius: '8px',
-                                fontSize: '0.875rem',
-                            }
-                        }}
-                    />
-                </Box>
-            )}
-            
-            {/* Menu Items */}
-            {filteredMenuTree.map(category => {
-                // Skip empty categories
-                if (!category.children || category.children.length === 0) {
-                    return null;
-                }
-                
-                return (
-                    <Box key={category.id}>
-                        {renderCategory(category)}
-                        <CategoryDivider />
-                    </Box>
-                );
-            })}
-            
-            {/* Empty State */}
-            {open && filteredMenuTree.length === 0 && searchQuery && (
-                <Box sx={{ p: 2, textAlign: 'center' }}>
-                    <Typography variant="body2" color="text.secondary">
-                        {translate('navigation.noResults') || "No matching items found"}
-                    </Typography>
-                </Box>
-            )}
-=======
                 isRTL={isRTL}
                 open={open && !isCollapsed} // Only show full menu when open and not collapsed
                 selected={isSelected}
@@ -607,7 +497,6 @@
                     </React.Fragment>
                 ))}
             </List>
->>>>>>> d8333f76
         </TreeContainer>
     );
 };
