--- conflicted
+++ resolved
@@ -1,627 +1,13 @@
-<<<<<<< HEAD
-import React, { Suspense, memo, useCallback, useMemo, useEffect } from 'react';
-=======
-import React, { useState, useEffect, Suspense, useMemo } from 'react';
->>>>>>> c6441e2e3dfc49039556dc9f20f39448ef505c7e
+import React, { useState, useEffect, Suspense } from 'react';
 import {
-<<<<<<< HEAD
-    Box,
-    Tabs,
-    Tab,
-    Typography,
-<<<<<<< HEAD
-    useTheme,
-    useMediaQuery,
-    CircularProgress,
-    alpha,
-    IconButton
-=======
   Box,
   Tabs,
   Tab,
   Typography,
   useTheme,
   CircularProgress,
->>>>>>> b7ef1358
 } from '@mui/material';
-import { styled } from '@mui/material/styles';
-import CloseIcon from '@mui/icons-material/Close';
 import { useTab } from '../../contexts/TabContext';
-<<<<<<< HEAD
-import useLayoutResponsive from '../../hooks/useLayoutResponsive';
-import ComprehensiveDashboard from '../dashboard/ComprehensiveDashboard';
-
-// ===== STYLED COMPONENTS =====
-
-/**
- * Full-width, full-height tab panel container
- * Positioned between header and footer with no scrollbars
- */
-const TabPanelContainer = styled(Box)(({ theme }) => ({
-    position: 'absolute',
-    top: 0,
-    left: 0,
-    right: 0,
-    bottom: 0,
-    display: 'flex',
-    flexDirection: 'column',
-    overflow: 'hidden',
-    backgroundColor: theme.palette.background.default,
-    // Ensure proper centering
-    alignItems: 'center',
-    justifyContent: 'center'
-}));
-
-/**
- * Tab header with close buttons
- * Fixed height, no scrolling
- */
-const TabsHeader = styled(Box)(({ theme }) => ({
-    flexShrink: 0,
-    height: 48,
-    borderBottom: `1px solid ${theme.palette.divider}`,
-    backgroundColor: alpha(theme.palette.background.paper, 0.98),
-    backdropFilter: 'blur(8px)',
-    boxShadow: theme.shadows[1],
-    display: 'flex',
-    alignItems: 'center',
-    position: 'relative',
-    zIndex: 10
-}));
-
-/**
- * Optimized tabs with close functionality
- */
-const StyledTabs = styled(Tabs, {
-    shouldForwardProp: (prop) => !['isMobile', 'tabCount'].includes(prop)
-})(({ theme, isMobile, tabCount }) => ({
-    flex: 1,
-    minHeight: 48,
-    '& .MuiTabs-flexContainer': {
-        height: 48,
-        alignItems: 'center'
-    },
-    '& .MuiTab-root': {
-        minWidth: isMobile ? 80 : 120,
-        maxWidth: isMobile ? 120 : 200,
-        height: 48,
-        fontSize: isMobile ? '0.75rem' : '0.875rem',
-        padding: isMobile ? '8px 8px' : '12px 16px',
-        textTransform: 'none',
-        fontWeight: 500,
-        position: 'relative',
-        transition: theme.transitions.create(['color', 'background-color'], {
-            duration: theme.transitions.duration.short
-        }),
-        '&:hover': {
-            backgroundColor: alpha(theme.palette.primary.main, 0.04),
-            color: theme.palette.primary.main
-        },
-        '&.Mui-selected': {
-            color: theme.palette.primary.main,
-            fontWeight: 600,
-            backgroundColor: alpha(theme.palette.primary.main, 0.08)
-        }
-    },
-    '& .MuiTabs-indicator': {
-        height: 3,
-        borderRadius: '3px 3px 0 0',
-        background: `linear-gradient(90deg, ${theme.palette.primary.main}, ${theme.palette.secondary.main})`
-    },
-    '& .MuiTabs-scrollButtons': {
-        width: 40,
-        '&.Mui-disabled': {
-            opacity: 0.3
-        }
-    }
-}));
-
-/**
- * Tab with close button
- */
-const TabWithClose = styled(Box)(({ theme }) => ({
-    display: 'flex',
-    alignItems: 'center',
-    gap: theme.spacing(1),
-    width: '100%',
-    justifyContent: 'space-between'
-}));
-
-const CloseButton = styled(IconButton)(({ theme }) => ({
-    padding: 2,
-    marginLeft: theme.spacing(0.5),
-    opacity: 0.6,
-    transition: theme.transitions.create(['opacity', 'color'], {
-        duration: theme.transitions.duration.short
-    }),
-    '&:hover': {
-        opacity: 1,
-        color: theme.palette.error.main,
-        backgroundColor: alpha(theme.palette.error.main, 0.1)
-    }
-}));
-
-/**
- * Content area that fills remaining space
- * This is where tab content renders with its own scrolling
- */
-const ContentArea = styled(Box)(({ theme }) => ({
-    flex: 1,
-    overflow: 'hidden',
-    position: 'relative',
-    backgroundColor: theme.palette.background.default
-}));
-
-/**
- * Content wrapper for individual tab content
- * Each tab content manages its own scrolling
- */
-const ContentWrapper = styled(Box)(({ theme }) => ({
-    position: 'absolute',
-    top: 0,
-    left: 0,
-    right: 0,
-    bottom: 0,
-    overflow: 'hidden',
-    display: 'flex',
-    flexDirection: 'column',
-    alignItems: 'center',
-    justifyContent: 'center',
-    width: '100%', // Ensure full width
-    height: '100%', // Ensure full height
-    
-    // Grid-specific optimizations
-    '& .MuiDataGrid-root': {
-        border: 'none',
-        height: '100%',
-        width: '100%', // Ensure full width for DataGrid
-        minHeight: 400, // Minimum height to prevent 0px issue
-        '& .MuiDataGrid-main': {
-            overflow: 'hidden'
-        },
-        '& .MuiDataGrid-virtualScroller': {
-            overflow: 'auto !important'
-        },
-        '& .MuiDataGrid-toolbarContainer': {
-            padding: theme.spacing(1, 2),
-            minHeight: 56,
-            borderBottom: `1px solid ${theme.palette.divider}`,
-            backgroundColor: alpha(theme.palette.background.paper, 0.8),
-            backdropFilter: 'blur(8px)'
-        },
-        '& .MuiDataGrid-columnHeaders': {
-            backgroundColor: alpha(theme.palette.primary.main, 0.02),
-            borderBottom: `2px solid ${theme.palette.divider}`
-        },
-        '& .MuiDataGrid-row': {
-            '&:hover': {
-                backgroundColor: alpha(theme.palette.primary.main, 0.04)
-            }
-        }
-    },
-    
-    // Dashboard and other page optimizations
-    '& .dashboard-container': {
-        height: '100%',
-        width: '100%', // Ensure full width
-        overflow: 'auto',
-        padding: theme.spacing(2)
-    },
-    
-    // Stats cards positioning for grids
-    '& .stats-cards-container': {
-        position: 'sticky',
-        bottom: 0,
-        backgroundColor: alpha(theme.palette.background.paper, 0.95),
-        backdropFilter: 'blur(8px)',
-        borderTop: `1px solid ${theme.palette.divider}`,
-        padding: theme.spacing(1, 2),
-        zIndex: 5
-    }
-}));
-
-/**
- * Loading state
- */
-const LoadingContainer = styled(Box)(({ theme }) => ({
-    position: 'absolute',
-    top: 0,
-    left: 0,
-    right: 0,
-    bottom: 0,
-    display: 'flex',
-    flexDirection: 'column',
-    justifyContent: 'center',
-    alignItems: 'center',
-    gap: theme.spacing(2),
-    backgroundColor: alpha(theme.palette.background.default, 0.8),
-    backdropFilter: 'blur(4px)'
-}));
-
-/**
- * Error state
- */
-const ErrorContainer = styled(Box)(({ theme }) => ({
-    position: 'absolute',
-    top: 0,
-    left: 0,
-    right: 0,
-    bottom: 0,
-    display: 'flex',
-    flexDirection: 'column',
-    justifyContent: 'center',
-    alignItems: 'center',
-    gap: theme.spacing(2),
-    textAlign: 'center',
-    padding: theme.spacing(4)
-}));
-
-// ===== MAIN COMPONENT =====
-
-/**
- * Optimized TabPanel Component
- * 
- * Features:
- * - Full width and height between header and footer
- * - No scrollbars on container (only on tab content)
- * - Tab close functionality
- * - Perfect grid integration with stats cards
- * - Dashboard as default tab
- * - Enhanced performance with memoization
- */
-const TabPanel = memo(() => {
-  const theme = useTheme();
-  const isMobile = useMediaQuery(theme.breakpoints.down('sm'));
-  const { tabs, activeTabId: activeTab, openTab, closeTab, getActiveComponent } = useTab();
-
-  // Add default dashboard tab if no tabs exist
-  useEffect(() => {
-    if (tabs.length === 0 && typeof openTab === 'function') {
-      openTab('Dashboard');
-    }
-  }, [tabs.length, openTab]);
-
-  // Ensure dashboard tab is always present
-  useEffect(() => {
-    const hasDashboard = tabs.some(tab => tab.id === 'Dashboard');
-    if (!hasDashboard && typeof openTab === 'function') {
-      openTab('Dashboard');
-    }
-  }, [tabs, openTab]);
-
-  // Set active tab to dashboard if none is active
-  useEffect(() => {
-    if (tabs.length > 0 && !activeTab && typeof openTab === 'function') {
-      openTab('Dashboard');
-    }
-  }, [tabs, activeTab, openTab]);
-
-  // Handle tab change with optimized callback
-  const handleTabChange = useCallback((event, tabId) => {
-    if (typeof openTab === 'function') {
-      openTab(tabId);
-    }
-  }, [openTab]);
-
-  // Handle tab close with optimized callback
-  const handleTabClose = useCallback((event, tabId) => {
-    event.stopPropagation();
-    if (tabs.length <= 1) return; // Prevent closing the last tab
-    if (typeof closeTab === 'function') {
-      closeTab(tabId);
-    }
-  }, [tabs.length, closeTab]);
-
-  // Get active component with enhanced error handling and type checking
-  const ActiveComponent = useMemo(() => {
-    // If no active tab or active tab is Dashboard, show dashboard by default
-    if (!activeTab || activeTab === 'Dashboard') {
-      return () => <ComprehensiveDashboard />;
-    }
-    
-    // Check if getActiveComponent exists and is a function
-    if (typeof getActiveComponent !== 'function') {
-      console.warn('getActiveComponent is not a function:', typeof getActiveComponent);
-      console.warn('Available functions from useTab:', Object.keys(useTab()));
-      // Return the default dashboard component
-      return () => <ComprehensiveDashboard />;
-    }
-    
-    try {
-      const component = getActiveComponent();
-      // If component is null or undefined, return dashboard
-      return component || (() => <ComprehensiveDashboard />);
-    } catch (error) {
-      console.error('Error getting active component:', error);
-      // Return the default dashboard component as fallback
-      return () => <ComprehensiveDashboard />;
-    }
-  }, [getActiveComponent, activeTab]);
-
-  // Render tab label with optional close button - memoized for performance
-  const renderTabLabel = useCallback((tab) => {
-    if (!tab.closeable) {
-      return tab.label;
-    }
-
-    return (
-      <TabWithClose>
-        <span>{isMobile && tab.label.length > 10 
-          ? `${tab.label.substring(0, 8)}...` 
-          : tab.label
-        }</span>
-        <CloseButton
-          size="small"
-          onClick={(event) => handleTabClose(event, tab.id)}
-          aria-label={`Close ${tab.label} tab`}
-        >
-          <CloseIcon fontSize="inherit" />
-        </CloseButton>
-      </TabWithClose>
-=======
-    CircularProgress,
-    IconButton
-} from '@mui/material';
-import CloseIcon from '@mui/icons-material/Close';
-import { useTab } from '../../contexts/TabContext';
-import { 
-    HEADER_HEIGHT, 
-    FOOTER_HEIGHT, 
-    TAB_HEADER_HEIGHT,
-    GRID_CONTAINER_HEIGHT,
-    DASHBOARD_CONTENT_HEIGHT 
-} from './Constants';
-
-// Simplified Tab Panel Component with Perfect Height Calculations
-const TabPanel = () => {
-    const { tabs, activeTab, setActiveTab, closeTab, getActiveComponent } = useTab();
-    
-    // Fixed calculated heights for perfect tab layout
-    const totalHeight = `calc(100vh - ${HEADER_HEIGHT}px - ${FOOTER_HEIGHT}px)`;
-    const contentHeight = activeTab === 'Dashboard' 
-        ? `calc(100vh - ${HEADER_HEIGHT}px - ${FOOTER_HEIGHT}px - ${TAB_HEADER_HEIGHT}px)`
-        : `calc(100vh - ${HEADER_HEIGHT}px - ${FOOTER_HEIGHT}px - ${TAB_HEADER_HEIGHT}px)`;
-    
-    // Handle tab change
-    const handleTabChange = (event, newValue) => {
-        setActiveTab(newValue);
-    };
-    
-    // Handle tab close
-    const handleTabClose = (event, tabId) => {
-        event.stopPropagation();
-        if (tabId !== 'Dashboard' && closeTab) {
-            closeTab(tabId);
-        }
-    };
-    
-    // Get active component
-    const ActiveComponent = useMemo(() => getActiveComponent(), [getActiveComponent]);
-
-    // Ensure Dashboard tab is always present
-    const displayedTabs = tabs.length > 0 ? tabs : [{ id: 'Dashboard', title: 'Dashboard', closeable: false }];
-
-    return (
-        <Box sx={{ 
-            display: 'flex', 
-            flexDirection: 'column',
-            height: totalHeight,
-            width: '100%',
-            bgcolor: 'background.paper',
-            overflow: 'hidden' // Prevent any overflow from container
-        }}>
-            {/* Tab Headers - Fixed Height */}
-            <Tabs
-                value={activeTab || 'Dashboard'}
-                onChange={handleTabChange}
-                variant="scrollable"
-                scrollButtons="auto"
-                sx={{
-                    minHeight: TAB_HEADER_HEIGHT,
-                    height: TAB_HEADER_HEIGHT,
-                    maxHeight: TAB_HEADER_HEIGHT,
-                    borderBottom: 1,
-                    borderColor: 'divider',
-                    bgcolor: 'background.paper',
-                    flexShrink: 0, // Prevent shrinking
-                    '& .MuiTabs-indicator': {
-                        height: 3,
-                        borderRadius: '3px 3px 0 0'
-                    },
-                    '& .MuiTab-root': {
-                        minHeight: TAB_HEADER_HEIGHT,
-                        height: TAB_HEADER_HEIGHT,
-                        textTransform: 'none',
-                        fontWeight: 500
-                    }
-                }}
-            >
-                {displayedTabs.map((tab) => (
-                    <Tab
-                        key={tab.id}
-                        label={
-                            <Box sx={{ 
-                                display: 'flex', 
-                                alignItems: 'center', 
-                                maxWidth: 180,
-                                gap: 1
-                            }}>
-                                <Typography 
-                                    variant="body2" 
-                                    sx={{ 
-                                        overflow: 'hidden',
-                                        textOverflow: 'ellipsis',
-                                        whiteSpace: 'nowrap',
-                                        fontWeight: activeTab === tab.id ? 600 : 400
-                                    }}
-                                >
-                                    {tab.title}
-                                </Typography>
-                                {tab.closeable && (
-                                    <IconButton
-                                        size="small"
-                                        onMouseDown={(e) => {
-                                            e.stopPropagation();
-                                            e.preventDefault();
-                                            handleTabClose(e, tab.id);
-                                        }}
-                                        sx={{ 
-                                            p: 0.5, 
-                                            ml: 0.5,
-                                            '&:hover': {
-                                                bgcolor: 'action.hover'
-                                            }
-                                        }}
-                                    >
-                                        <CloseIcon fontSize="small" />
-                                    </IconButton>
-                                )}
-                            </Box>
-                        }
-                        value={tab.id}
-                        sx={{
-                            padding: '6px 16px',
-                            minHeight: TAB_HEADER_HEIGHT,
-                            textTransform: 'none'
-                        }
-                    }
-                    />
-                ))}
-            </Tabs>
-
-            {/* Tab Content - Uses remaining height */}
-            <Box 
-                sx={{ 
-                    flexGrow: 1,
-                    height: contentHeight,
-                    maxHeight: contentHeight,
-                    overflow: 'hidden', // Container should not scroll
-                    bgcolor: 'background.default',
-                    position: 'relative'
-                }}
-            >
-                {ActiveComponent ? (
-                    <Suspense
-                        fallback={
-                            <Box sx={{ 
-                                display: 'flex', 
-                                justifyContent: 'center', 
-                                alignItems: 'center', 
-                                height: '100%' 
-                            }}>
-                                <CircularProgress size={40} />
-                                <Typography sx={{ ml: 2 }}>Loading {displayedTabs.find(t => t.id === activeTab)?.title}...</Typography>
-                            </Box>
-                        }
-                    >
-                        <Box sx={{ 
-                            height: '100%',
-                            width: '100%',
-                            overflow: activeTab === 'Dashboard' ? 'auto' : 'hidden', // Dashboard scrolls, grids don't
-                            position: 'relative'
-                        }}>
-                            <ActiveComponent />
-                        </Box>
-                    </Suspense>
-                ) : (
-                    <Box sx={{ 
-                        display: 'flex', 
-                        justifyContent: 'center', 
-                        alignItems: 'center', 
-                        height: '100%' 
-                    }}>
-                        <CircularProgress size={40} />
-                        <Typography sx={{ ml: 2 }}>Loading content...</Typography>
-                    </Box>
-                )}
-            </Box>
-        </Box>
->>>>>>> c6441e2e3dfc49039556dc9f20f39448ef505c7e
-    );
-  }, [isMobile, handleTabClose]);
-
-  // Memoized tabs list for better performance
-  const memoizedTabs = useMemo(() => {
-    if (!Array.isArray(tabs)) {
-      console.warn('Tabs is not an array:', typeof tabs);
-      return [];
-    }
-    
-    return tabs.map((tab) => (
-      <Tab
-        key={tab.id}
-        label={renderTabLabel(tab)}
-        value={tab.id}
-        aria-label={`${tab.label} tab`}
-        disableRipple={tab.closeable} // Prevent ripple when close button is clicked
-      />
-    ));
-  }, [tabs, renderTabLabel]);
-
-  return (
-    <TabPanelContainer>
-      {/* Tab Header */}
-      <TabsHeader>
-        <StyledTabs
-          value={activeTab || 'Dashboard'}
-          onChange={handleTabChange}
-          variant={tabs.length > (isMobile ? 3 : 6) ? "scrollable" : "standard"}
-          scrollButtons="auto"
-          allowScrollButtonsMobile
-          isMobile={isMobile}
-          tabCount={tabs.length}
-        >
-          {memoizedTabs}
-        </StyledTabs>
-      </TabsHeader>
-
-      {/* Content Area */}
-      <ContentArea>
-        <ContentWrapper>
-          {ActiveComponent ? (
-            <Suspense fallback={
-              <LoadingContainer>
-                <CircularProgress 
-                  size={40}
-                  thickness={4}
-                  color="primary"
-                />
-                <Typography 
-                  variant="body2" 
-                  color="text.secondary"
-                  sx={{ fontWeight: 500 }}
-                >
-                  Loading {tabs.find(tab => tab.id === activeTab)?.label || 'Content'}...
-                </Typography>
-              </LoadingContainer>
-            }>
-              <Box sx={{
-                display: 'flex',
-                flexDirection: 'column',
-                alignItems: 'center',
-                justifyContent: 'center',
-                width: '100%',
-                height: '100%'
-              }}>
-                <ActiveComponent />
-              </Box>
-            </Suspense>
-          ) : (
-            <ErrorContainer>
-              <Typography variant="h6" color="error" gutterBottom>
-                Component Not Found
-              </Typography>
-              <Typography variant="body2" color="text.secondary">
-                The requested component could not be loaded.
-              </Typography>
-            </ErrorContainer>
-          )}
-        </ContentWrapper>
-      </ContentArea>
-    </TabPanelContainer>
-  );
-});
-=======
 import { HEADER_HEIGHT, FOOTER_HEIGHT, TAB_HEADER_HEIGHT } from './Constants';
 import { useRoutePerformance, useDocumentTitle } from '../../hooks/useRoutePerformance';
 
@@ -751,7 +137,5 @@
     </Box>
   );
 };
->>>>>>> b7ef1358
 
-TabPanel.displayName = 'TabPanel';
 export default TabPanel;