--- conflicted
+++ resolved
@@ -1,273 +1,10 @@
-<<<<<<< HEAD
-import React, { useMemo, useEffect, memo } from 'react';
+import React, { useMemo, useState } from 'react';
 import { Outlet, useLocation } from 'react-router-dom';
-import { Box, useTheme, alpha, Fade, Container, Typography } from '@mui/material';
-import { styled } from '@mui/material/styles';
-
-// Enhanced imports
-=======
-import React, { useState, useCallback } from 'react';
 import { Box, useTheme } from '@mui/material';
->>>>>>> c6441e2e3dfc49039556dc9f20f39448ef505c7e
 import Header from './Header';
 import Sidebar from './Sidebar';
 import Footer from './Footer';
 import TabPanel from './TabPanel';
-<<<<<<< HEAD
-<<<<<<< HEAD
-import { TabProvider } from '../../contexts/TabContext';
-import { useLanguage } from '../../contexts/LanguageContext';
-import { useRTL } from '../../contexts/RTLContext';
-import useLayoutResponsive from '../../hooks/useLayoutResponsive';
-import useViewportHeight from '../../hooks/useViewportHeight';
-import { defaultScrollbarStyles } from '../../styles/customScrollbars';
-import { TAB_ROUTES as CONFIG_TAB_ROUTES } from '../../router/RouteConfig'; // Import from centralized config
-
-// ===== CONSTANTS =====
-
-// Use the centralized TAB_ROUTES configuration
-const TAB_ROUTES = CONFIG_TAB_ROUTES;
-
-// ===== STYLED COMPONENTS =====
-
-const LayoutContainer = styled(Box)(({ theme }) => ({
-  display: 'flex',
-  flexDirection: 'column',
-  minHeight: '100vh',
-  overflow: 'hidden',
-  position: 'relative',
-  
-  // CSS custom properties for dynamic layout
-  '--header-height': 'var(--header-height, 64px)',
-  '--footer-height': 'var(--footer-height, 48px)',
-  '--sidebar-width': 'var(--sidebar-width, 280px)',
-  '--content-height': 'var(--content-height, calc(100vh - 112px))',
-  
-  // Performance optimization
-  willChange: 'transform',
-  backfaceVisibility: 'hidden',
-  
-  // Enhanced responsive behavior
-  '& *': {
-    boxSizing: 'border-box'
-  }
-}));
-
-const MainContainer = styled(Box, {
-  shouldForwardProp: (prop) => !['sidebarWidth', 'isRTL', 'isTemporary'].includes(prop)
-})(({ theme, sidebarWidth, isRTL, isTemporary }) => ({
-  display: 'flex',
-  flex: 1,
-  position: 'relative',
-  overflow: 'hidden',
-  
-  // Dynamic spacing based on header
-  paddingTop: 'var(--header-height)',
-  paddingBottom: 'var(--footer-height)',
-  
-  // Smooth transitions
-  transition: theme.transitions.create(['padding'], {
-    easing: theme.transitions.easing.easeInOut,
-    duration: theme.transitions.duration.standard
-  }),
-  
-  // Enhanced responsive behavior
-  [theme.breakpoints.down('md')]: {
-    flexDirection: 'column'
-  }
-}));
-
-const ContentArea = styled(Box, {
-  shouldForwardProp: (prop) => !['sidebarWidth', 'isRTL', 'isTemporary', 'hasBackground'].includes(prop)
-})(({ theme, sidebarWidth, isRTL, isTemporary, hasBackground }) => ({
-  position: 'relative',
-  overflow: 'hidden',
-  display: 'flex',
-  flexDirection: 'column',
-  alignItems: 'center',
-  justifyContent: 'center',
-  
-  // Simplified dynamic margins
-  [isRTL ? 'marginRight' : 'marginLeft']: isTemporary ? 0 : sidebarWidth,
-  
-  // Perfect height calculation - between header and footer
-  height: 'calc(100vh - var(--header-height) - var(--footer-height))',
-  
-  // Smooth transitions
-  transition: theme.transitions.create(['margin-left', 'margin-right'], {
-    easing: theme.transitions.easing.easeInOut,
-    duration: theme.transitions.duration.standard
-  }),
-  
-  // Optional background enhancement
-  ...(hasBackground && {
-    backgroundColor: alpha(theme.palette.background.default, 0.95),
-    backdropFilter: 'blur(10px)',
-    WebkitBackdropFilter: 'blur(10px)'
-  }),
-  
-  // Enhanced responsive behavior
-  [theme.breakpoints.down('md')]: {
-    marginLeft: 0,
-    marginRight: 0,
-    height: 'auto',
-    minHeight: 'calc(100vh - var(--header-height) - var(--footer-height))'
-  }
-}));
-
-const ContentWrapper = styled(Box)(({ theme }) => ({
-  position: 'relative',
-  height: '100%',
-  overflow: 'hidden' // No scrollbar on wrapper - tabs handle their own scrolling
-}));
-
-// ===== COMPONENTS =====
-
-/**
- * Optimized Main Content Component
- * Simplified routing with perfect centering
- */
-const DynamicMainContent = memo(() => {
-  const location = useLocation();
-  const { layoutPreferences } = useLayoutResponsive();
-
-  // Optimized route checking with memoization and early returns
-  const isTabRoute = useMemo(() => {
-    // Early return if tabs are disabled
-    if (!layoutPreferences?.showTabs) return false;
-    
-    // Use the centralized TAB_ROUTES for consistent behavior
-    // Also include profile and settings routes
-    const allTabRoutes = [...CONFIG_TAB_ROUTES, '/profile', '/settings'];
-    return allTabRoutes.some(route => {
-      return location.pathname === route || location.pathname.startsWith(route + '/');
-    });
-  }, [location.pathname, layoutPreferences?.showTabs]);
-
-  // Show TabPanel for tab routes or when on dashboard
-  const shouldShowTabPanel = useMemo(() => {
-    return isTabRoute || location.pathname === '/dashboard';
-  }, [isTabRoute, location.pathname]);
-
-  // Simplified content container with perfect centering
-  return (
-    <Box sx={{ 
-      height: '100%', 
-      width: '100%',
-      display: 'flex',
-      flexDirection: 'column',
-      overflow: 'hidden'
-    }}>
-      {shouldShowTabPanel ? <TabPanel /> : <Outlet />}
-    </Box>
-  );
-});
-
-DynamicMainContent.displayName = 'DynamicMainContent';
-
-/**
- * Optimized Layout Component
- * 
- * Enhanced Features:
- * - Perfect responsive layout with sidebar integration
- * - RTL support with proper positioning
- * - Smooth animations and transitions
- * - Smart height management with CSS variables
- * - Performance optimizations and memoization
- * - Clean, maintainable code structure
- */
-const Layout = memo(() => {
-  const { currentLanguage, languages } = useLanguage();
-  const { isRTL } = useRTL();
-  const location = useLocation();
-  
-  const {
-    sidebarState,
-    dimensions,
-    layoutPreferences,
-    cssVariables
-  } = useLayoutResponsive();
-
-  const {
-    isReady: heightsReady
-  } = useViewportHeight({
-    includeHeader: true,
-    includeFooter: layoutPreferences.showFooter,
-    includeTabs: layoutPreferences.showTabs,
-    updateCSSVars: true
-  });
-
-  // RTL language detection (simplified)
-  const effectiveRTL = isRTL || (languages[currentLanguage]?.dir === 'rtl');
-
-  // Background effect determination (optimized)
-  const hasBackground = useMemo(() => {
-    const authPaths = ['/login', '/auth', '/error'];
-    return !authPaths.some(path => location.pathname.includes(path));
-  }, [location.pathname]);
-
-  // Determine if we should show tabs based on current route
-  const shouldShowTabs = useMemo(() => {
-    // Always show tabs for dashboard
-    if (location.pathname === '/dashboard') return true;
-    
-    // Show tabs for all configured tab routes
-    return CONFIG_TAB_ROUTES.some(route => {
-      return location.pathname === route || location.pathname.startsWith(route + '/');
-    });
-  }, [location.pathname]);
-
-  // Apply CSS variables for dynamic styling
-  useEffect(() => {
-    if (heightsReady) {
-      const root = document.documentElement;
-      Object.entries(cssVariables).forEach(([key, value]) => {
-        root.style.setProperty(key, value);
-      });
-    }
-  }, [cssVariables, heightsReady]);
-
-  // Memoized content to prevent unnecessary re-renders
-  const memoizedContent = useMemo(() => (
-    <DynamicMainContent />
-  ), [location.pathname, layoutPreferences.showTabs, shouldShowTabs]);
-
-  return (
-    <TabProvider>
-      <LayoutContainer>
-        {/* Header */}
-        <Header />
-        
-        {/* Main Content Area */}
-        <MainContainer
-          sidebarWidth={dimensions.sidebar.width}
-          isRTL={effectiveRTL}
-          isTemporary={sidebarState.isTemporary}
-        >
-          {/* Sidebar */}
-          <Sidebar />
-          
-          {/* Content Area */}
-          <ContentArea
-            component="main"
-            sidebarWidth={dimensions.sidebar.width}
-            isRTL={effectiveRTL}
-            isTemporary={sidebarState.isTemporary}
-            hasBackground={hasBackground}
-            role="main"
-            aria-label="Main content area"
-          >
-            <ContentWrapper>
-              {memoizedContent}
-            </ContentWrapper>
-          </ContentArea>
-        </MainContainer>
-        
-        {/* Footer */}
-        <Footer />
-      </LayoutContainer>
-    </TabProvider>
-=======
 import { TabProvider, useTab } from '../../contexts/TabContext';
 import { HEADER_HEIGHT, DRAWER_WIDTH, COLLAPSED_WIDTH, FOOTER_HEIGHT } from './Constants';
 
@@ -444,97 +181,9 @@
         }}
       />
     </Box>
->>>>>>> b7ef1358
   );
-});
+};
 
-Layout.displayName = 'Layout';
-=======
-
-import { HEADER_HEIGHT, DRAWER_WIDTH, COLLAPSED_WIDTH, FOOTER_HEIGHT } from './Constants';
-
-<<<<<<< HEAD
-const Layout = () => {
-    const theme = useTheme();
-    const isRTL = theme.direction === 'rtl';
-    
-    const [sidebarOpen, setSidebarOpen] = useState(true);
-
-    const handleDrawerToggle = useCallback(() => {
-        setSidebarOpen(prev => !prev);
-    }, []);
-
-    return (
-        <Box sx={{ 
-            display: 'flex', 
-            flexDirection: 'column', 
-            minHeight: '100vh',
-            bgcolor: 'background.default'
-        }}>
-            {/* Header at the top */}
-            <Header 
-                sidebarOpen={sidebarOpen} 
-                handleDrawerToggle={handleDrawerToggle} 
-            />
-            
-            {/* Main content area with sidebar and tab panel */}
-            <Box sx={{ 
-                display: 'flex', 
-                flex: 1,
-                height: `calc(100vh - ${HEADER_HEIGHT}px - ${FOOTER_HEIGHT}px)`
-            }}>
-                {/* Sidebar on the left (or right for RTL) */}
-                <Sidebar 
-                    open={sidebarOpen} 
-                    isRTL={isRTL}
-                />
-                
-                {/* Tab Panel in the center */}
-                <Box
-                    component="main"
-                    sx={{
-                        flexGrow: 1,
-                        display: 'flex',
-                        flexDirection: 'column',
-                        height: `calc(100vh - ${HEADER_HEIGHT}px - ${FOOTER_HEIGHT}px)`,
-                        transition: theme.transitions.create(['margin', 'width'], {
-                            easing: theme.transitions.easing.sharp,
-                            duration: theme.transitions.duration.leavingScreen,
-                        }),
-                        ...(isRTL ? {
-                            marginRight: {
-                                sm: sidebarOpen ? `${DRAWER_WIDTH}px` : `${COLLAPSED_WIDTH}px`
-                            }
-                        } : {
-                            marginLeft: {
-                                sm: sidebarOpen ? `${DRAWER_WIDTH}px` : `${COLLAPSED_WIDTH}px`
-                            }
-                        }),
-                        background: `linear-gradient(135deg, ${theme.palette.background.default} 0%, ${theme.palette.grey[50]} 100%)`,
-                        position: 'relative',
-                        overflow: 'hidden',
-                        '&::before': {
-                            content: '""',
-                            position: 'absolute',
-                            top: 0,
-                            left: 0,
-                            right: 0,
-                            bottom: 0,
-                            background: `radial-gradient(circle at 10% 20%, rgba(33, 150, 243, 0.05) 0%, rgba(33, 150, 243, 0) 20%), 
-                                         radial-gradient(circle at 90% 80%, rgba(255, 152, 0, 0.05) 0%, rgba(255, 152, 0, 0) 20%)`,
-                            pointerEvents: 'none'
-                        }
-                    }}
-                >
-                    <TabPanel />
-                </Box>
-            </Box>
-            
-            {/* Footer at the bottom */}
-            <Footer />
-        </Box>
-    );
-=======
 // Wrap Layout with TabProvider in a separate component to avoid context conflicts
 const LayoutWithProviders = () => {
   return (
@@ -542,8 +191,6 @@
       <Layout />
     </TabProvider>
   );
->>>>>>> b7ef1358
 };
->>>>>>> c6441e2e3dfc49039556dc9f20f39448ef505c7e
 
 export default LayoutWithProviders;