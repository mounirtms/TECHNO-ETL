--- conflicted
+++ resolved
@@ -1,12 +1,4 @@
 /**
-<<<<<<< HEAD
- * BaseCard - Advanced Card Component Foundation
- * Implements latest high-tech patterns for powerful card management
- * Features: Animated metrics, real-time updates, responsive design, accessibility
- */
-
-import React, { useState, useEffect, useMemo, useCallback } from 'react';
-=======
  * BaseCard - Modern React 18 Base Card Component
  *
  * Features:
@@ -28,238 +20,36 @@
   useCallback,
   useId,
 } from 'react';
->>>>>>> b7ef1358
 import {
   Card,
   CardContent,
+  CardHeader,
+  CardActions,
   Typography,
   Box,
+  IconButton,
   Skeleton,
-  IconButton,
-  Fade,
-  Grow,
+  Chip,
+  LinearProgress,
   useTheme,
-<<<<<<< HEAD
-  useMediaQuery,
-  LinearProgress,
-  Chip
-=======
   alpha,
->>>>>>> b7ef1358
 } from '@mui/material';
 import {
   TrendingUp as TrendingUpIcon,
   TrendingDown as TrendingDownIcon,
   TrendingFlat as TrendingFlatIcon,
-<<<<<<< HEAD
-  MoreVert as MoreIcon,
-  Refresh as RefreshIcon
-=======
   Info as InfoIcon,
   Warning as WarningIcon,
   Error as ErrorIcon,
   CheckCircle as SuccessIcon,
->>>>>>> b7ef1358
 } from '@mui/icons-material';
-import PropTypes from 'prop-types';
-
-// Components
-import TooltipWrapper from '../common/TooltipWrapper';
-
-/**
- * Advanced BaseCard Component
- * 
- * Provides a comprehensive foundation for all card components with:
- * - Animated value transitions
- * - Trend indicators and analytics
- * - Real-time data updates
- * - Responsive design
- * - Accessibility compliance
- * - Performance optimization
- */
-<<<<<<< HEAD
-const BaseCard = ({
-  // Content props
-  title = '',
-  value = 0,
-  subtitle = '',
-  description = '',
-  
-  // Visual props
-  icon: IconComponent,
-  color = 'primary',
-  variant = 'elevation',
-  elevation = 1,
-  
-  // State props
-  loading = false,
-  error = null,
-  
-  // Trend and analytics
-  previousValue,
-  showTrend = false,
-  trendPeriod = '24h',
-  
-  // Progress and goals
-  showProgress = false,
-  progressValue = 0,
-  progressMax = 100,
-  goalValue,
-  
-  // Interactive features
-  clickable = false,
-  onClick,
-  onRefresh,
-  
-  // Styling
-  sx = {},
-  minHeight = 120,
-  
-  // Animation
-  animateValue = true,
-  animationDuration = 1000,
-  
-  // Advanced features
-  realTimeUpdate = false,
-  updateInterval = 30000,
-  
-  // Accessibility
-  ariaLabel,
-  
-  ...otherProps
-}) => {
-  const theme = useTheme();
-  const isMobile = useMediaQuery(theme.breakpoints.down('sm'));
-  
-  // Local state
-  const [displayValue, setDisplayValue] = useState(0);
-  const [isAnimating, setIsAnimating] = useState(false);
-  
-  // Color configuration
-  const colorConfig = useMemo(() => {
-    const colors = {
-      primary: {
-        main: theme.palette.primary.main,
-        light: theme.palette.primary.light,
-        background: theme.palette.primary.main + '10'
-      },
-      secondary: {
-        main: theme.palette.secondary.main,
-        light: theme.palette.secondary.light,
-        background: theme.palette.secondary.main + '10'
-      },
-      success: {
-        main: theme.palette.success.main,
-        light: theme.palette.success.light,
-        background: theme.palette.success.main + '10'
-      },
-      warning: {
-        main: theme.palette.warning.main,
-        light: theme.palette.warning.light,
-        background: theme.palette.warning.main + '10'
-      },
-      error: {
-        main: theme.palette.error.main,
-        light: theme.palette.error.light,
-        background: theme.palette.error.main + '10'
-      },
-      info: {
-        main: theme.palette.info.main,
-        light: theme.palette.info.light,
-        background: theme.palette.info.main + '10'
-      }
-    };
-    
-    return colors[color] || colors.primary;
-  }, [color, theme]);
-
-  // Animate value changes
-  useEffect(() => {
-    if (!animateValue || loading) {
-      setDisplayValue(value);
-      return;
-    }
-
-    setIsAnimating(true);
-    const startValue = displayValue;
-    const endValue = value;
-    const startTime = Date.now();
-
-    const animate = () => {
-      const elapsed = Date.now() - startTime;
-      const progress = Math.min(elapsed / animationDuration, 1);
-      
-      // Easing function (ease-out)
-      const easeOut = 1 - Math.pow(1 - progress, 3);
-      
-      const currentValue = startValue + (endValue - startValue) * easeOut;
-      setDisplayValue(currentValue);
-
-      if (progress < 1) {
-        requestAnimationFrame(animate);
-      } else {
-        setIsAnimating(false);
-      }
-    };
-
-    requestAnimationFrame(animate);
-  }, [value, animateValue, animationDuration, loading, displayValue]);
-
-  // Real-time updates
-  useEffect(() => {
-    if (!realTimeUpdate || !onRefresh) return;
-
-    const interval = setInterval(() => {
-      onRefresh();
-    }, updateInterval);
-
-    return () => clearInterval(interval);
-  }, [realTimeUpdate, onRefresh, updateInterval]);
-
-  // Calculate trend
-  const trendData = useMemo(() => {
-    if (!showTrend || previousValue === undefined) return null;
-
-    const change = value - previousValue;
-    const changePercent = previousValue !== 0 ? (change / previousValue) * 100 : 0;
-    
-    let trend = 'flat';
-    let trendIcon = <TrendingFlatIcon />;
-    let trendColor = 'text.secondary';
-    
-    if (change > 0) {
-      trend = 'up';
-      trendIcon = <TrendingUpIcon />;
-      trendColor = 'success.main';
-    } else if (change < 0) {
-      trend = 'down';
-      trendIcon = <TrendingDownIcon />;
-      trendColor = 'error.main';
-    }
-
-    return {
-      trend,
-      change,
-      changePercent,
-      icon: trendIcon,
-      color: trendColor
-    };
-  }, [showTrend, value, previousValue]);
-
-  // Format display value
-  const formatValue = useCallback((val) => {
-    if (typeof val === 'number') {
-      if (val >= 1000000) {
-        return `${(val / 1000000).toFixed(1)}M`;
-      } else if (val >= 1000) {
-        return `${(val / 1000).toFixed(1)}K`;
-      } else {
-        return Math.round(val).toLocaleString();
-      }
-    }
-    return val;
-  }, []);
-=======
+
+// Animation support
+import { motion } from 'framer-motion';
+
+/**
+ * Card variants configuration
+ */
 const CARD_VARIANTS = {
   stats: {
     elevation: 2,
@@ -354,55 +144,29 @@
     />
   );
 });
->>>>>>> b7ef1358
-
-  // Render icon section
-  const renderIcon = () => {
-    if (!IconComponent) return null;
-
-    return (
-      <Box
-        sx={{
-          display: 'flex',
-          alignItems: 'center',
-          justifyContent: 'center',
-          width: isMobile ? 40 : 48,
-          height: isMobile ? 40 : 48,
-          borderRadius: 2,
-          backgroundColor: colorConfig.background,
-          color: colorConfig.main,
-          mb: isMobile ? 1 : 0,
-          mr: isMobile ? 0 : 2
-        }}
-      >
-        <IconComponent fontSize={isMobile ? 'medium' : 'large'} />
+
+TrendIcon.displayName = 'TrendIcon';
+
+/**
+ * Card Skeleton Component
+ */
+const CardSkeleton = memo(({ variant = 'stats' }) => (
+  <Card variant="outlined">
+    <CardContent>
+      <Box sx={{ display: 'flex', justifyContent: 'space-between', mb: 1 }}>
+        <Skeleton variant="text" width="60%" height={24} />
+        <Skeleton variant="circular" width={24} height={24} />
       </Box>
-    );
-  };
-
-  // Render trend indicator
-  const renderTrend = () => {
-    if (!trendData) return null;
-
-<<<<<<< HEAD
-    return (
-      <Box sx={{ display: 'flex', alignItems: 'center', gap: 0.5, mt: 0.5 }}>
-        <Box sx={{ color: trendData.color, display: 'flex', alignItems: 'center' }}>
-          {trendData.icon}
-        </Box>
-        <Typography
-          variant="caption"
-          sx={{ color: trendData.color, fontWeight: 'medium' }}
-        >
-          {Math.abs(trendData.changePercent).toFixed(1)}%
-        </Typography>
-        <Typography variant="caption" color="text.secondary">
-          vs {trendPeriod}
-        </Typography>
-      </Box>
-    );
-  };
-=======
+      <Skeleton variant="text" width="40%" height={32} />
+      {variant === 'stats' && (
+        <Skeleton variant="text" width="30%" height={16} sx={{ mt: 1 }} />
+      )}
+    </CardContent>
+  </Card>
+));
+
+CardSkeleton.displayName = 'CardSkeleton';
+
 /**
  * Single Stat Card Component
  */
@@ -563,24 +327,9 @@
     </Card>
   );
 });
->>>>>>> b7ef1358
-
-  // Render progress bar
-  const renderProgress = () => {
-    if (!showProgress) return null;
-
-<<<<<<< HEAD
-    const progressPercent = (progressValue / progressMax) * 100;
-    
-    return (
-      <Box sx={{ mt: 1 }}>
-        <Box sx={{ display: 'flex', justifyContent: 'space-between', mb: 0.5 }}>
-          <Typography variant="caption" color="text.secondary">
-            Progress
-          </Typography>
-          <Typography variant="caption" color="text.secondary">
-            {progressPercent.toFixed(0)}%
-=======
+
+InfoCard.displayName = 'InfoCard';
+
 /**
  * Progress Card Component
  */
@@ -601,36 +350,22 @@
         <Box sx={{ display: 'flex', justifyContent: 'space-between', mb: 1 }}>
           <Typography variant="body2" color="text.secondary">
             {title}
->>>>>>> b7ef1358
           </Typography>
+          {showPercentage && (
+            <Typography variant="body2" color="text.secondary">
+              {percentage}%
+            </Typography>
+          )}
         </Box>
-<<<<<<< HEAD
-=======
-
->>>>>>> b7ef1358
+
         <LinearProgress
           variant="determinate"
-          value={progressPercent}
+          value={percentage}
+          color={color}
           sx={{
-            height: 6,
-            borderRadius: 3,
-            backgroundColor: theme.palette.grey[200],
+            height: 8,
+            borderRadius: 4,
             '& .MuiLinearProgress-bar': {
-<<<<<<< HEAD
-              backgroundColor: colorConfig.main,
-              borderRadius: 3
-            }
-          }}
-        />
-        {goalValue && (
-          <Typography variant="caption" color="text.secondary" sx={{ mt: 0.5, display: 'block' }}>
-            Goal: {formatValue(goalValue)}
-          </Typography>
-        )}
-      </Box>
-    );
-  };
-=======
               borderRadius: 4,
             },
           }}
@@ -643,245 +378,9 @@
     </Card>
   );
 });
->>>>>>> b7ef1358
-
-  // Render actions
-  const renderActions = () => {
-    if (!onRefresh && !clickable) return null;
-
-<<<<<<< HEAD
-    return (
-      <Box sx={{ position: 'absolute', top: 8, right: 8 }}>
-        {onRefresh && (
-          <TooltipWrapper title="Refresh">
-            <IconButton
-              size="small"
-              onClick={(e) => {
-                e.stopPropagation();
-                onRefresh();
-              }}
-              sx={{ opacity: 0.7, '&:hover': { opacity: 1 } }}
-            >
-              <RefreshIcon fontSize="small" />
-            </IconButton>
-          </TooltipWrapper>
-        )}
-      </Box>
-    );
-  };
-
-  // Loading state
-  if (loading) {
-    return (
-      <Card
-        variant={variant}
-        elevation={elevation}
-        sx={{
-          minHeight,
-          position: 'relative',
-          ...sx
-        }}
-      >
-        <CardContent sx={{ p: isMobile ? 2 : 3 }}>
-          <Box sx={{ display: 'flex', alignItems: 'flex-start' }}>
-            <Skeleton variant="rectangular" width={48} height={48} sx={{ borderRadius: 2, mr: 2 }} />
-            <Box sx={{ flex: 1 }}>
-              <Skeleton variant="text" width="60%" height={24} />
-              <Skeleton variant="text" width="40%" height={32} sx={{ mt: 1 }} />
-              <Skeleton variant="text" width="80%" height={16} sx={{ mt: 1 }} />
-            </Box>
-          </Box>
-        </CardContent>
-      </Card>
-    );
-  }
-
-  // Error state
-  if (error) {
-    return (
-      <Card
-        variant={variant}
-        elevation={elevation}
-        sx={{
-          minHeight,
-          position: 'relative',
-          borderLeft: `4px solid ${theme.palette.error.main}`,
-          ...sx
-        }}
-      >
-        <CardContent sx={{ p: isMobile ? 2 : 3 }}>
-          <Typography variant="h6" color="error" gutterBottom>
-            Error
-          </Typography>
-          <Typography variant="body2" color="text.secondary">
-            {error.message || 'Failed to load data'}
-          </Typography>
-        </CardContent>
-      </Card>
-    );
-  }
-
-  return (
-    <Grow in timeout={300}>
-      <Card
-        variant={variant}
-        elevation={elevation}
-        sx={{
-          minHeight,
-          position: 'relative',
-          cursor: clickable ? 'pointer' : 'default',
-          transition: 'all 0.2s ease-in-out',
-          borderLeft: `4px solid ${colorConfig.main}`,
-          ...(clickable && {
-            '&:hover': {
-              elevation: elevation + 2,
-              transform: 'translateY(-2px)',
-              boxShadow: theme.shadows[elevation + 2]
-            }
-          }),
-          ...sx
-        }}
-        onClick={clickable ? onClick : undefined}
-        role={clickable ? 'button' : undefined}
-        tabIndex={clickable ? 0 : undefined}
-        aria-label={ariaLabel || `${title}: ${formatValue(displayValue)}`}
-        {...otherProps}
-      >
-        <CardContent sx={{ p: isMobile ? 2 : 3, pb: `${isMobile ? 2 : 3} !important` }}>
-          {/* Actions */}
-          {renderActions()}
-          
-          {/* Main content */}
-          <Box 
-            sx={{ 
-              display: 'flex', 
-              alignItems: isMobile ? 'flex-start' : 'center',
-              flexDirection: isMobile ? 'column' : 'row'
-            }}
-          >
-            {/* Icon */}
-            {renderIcon()}
-            
-            {/* Content */}
-            <Box sx={{ flex: 1, minWidth: 0 }}>
-              {/* Title */}
-              <Typography
-                variant="subtitle2"
-                color="text.secondary"
-                sx={{ 
-                  fontWeight: 'medium',
-                  mb: 0.5,
-                  textOverflow: 'ellipsis',
-                  overflow: 'hidden',
-                  whiteSpace: 'nowrap'
-                }}
-              >
-                {title}
-              </Typography>
-              
-              {/* Value */}
-              <Typography
-                variant={isMobile ? 'h5' : 'h4'}
-                sx={{
-                  fontWeight: 'bold',
-                  color: colorConfig.main,
-                  mb: 0.5,
-                  transition: 'all 0.3s ease',
-                  ...(isAnimating && {
-                    transform: 'scale(1.05)'
-                  })
-                }}
-              >
-                <Fade in timeout={300}>
-                  <span>{formatValue(displayValue)}</span>
-                </Fade>
-              </Typography>
-              
-              {/* Subtitle */}
-              {subtitle && (
-                <Typography variant="body2" color="text.secondary" sx={{ mb: 0.5 }}>
-                  {subtitle}
-                </Typography>
-              )}
-              
-              {/* Description */}
-              {description && (
-                <Typography 
-                  variant="caption" 
-                  color="text.secondary"
-                  sx={{ 
-                    display: 'block',
-                    textOverflow: 'ellipsis',
-                    overflow: 'hidden',
-                    whiteSpace: 'nowrap'
-                  }}
-                >
-                  {description}
-                </Typography>
-              )}
-              
-              {/* Trend */}
-              {renderTrend()}
-              
-              {/* Progress */}
-              {renderProgress()}
-            </Box>
-          </Box>
-        </CardContent>
-      </Card>
-    </Grow>
-  );
-};
-
-BaseCard.propTypes = {
-  // Content props
-  title: PropTypes.string,
-  value: PropTypes.oneOfType([PropTypes.number, PropTypes.string]),
-  subtitle: PropTypes.string,
-  description: PropTypes.string,
-  
-  // Visual props
-  icon: PropTypes.elementType,
-  color: PropTypes.oneOf(['primary', 'secondary', 'success', 'warning', 'error', 'info']),
-  variant: PropTypes.oneOf(['elevation', 'outlined']),
-  elevation: PropTypes.number,
-  
-  // State props
-  loading: PropTypes.bool,
-  error: PropTypes.object,
-  
-  // Trend and analytics
-  previousValue: PropTypes.number,
-  showTrend: PropTypes.bool,
-  trendPeriod: PropTypes.string,
-  
-  // Progress and goals
-  showProgress: PropTypes.bool,
-  progressValue: PropTypes.number,
-  progressMax: PropTypes.number,
-  goalValue: PropTypes.number,
-  
-  // Interactive features
-  clickable: PropTypes.bool,
-  onClick: PropTypes.func,
-  onRefresh: PropTypes.func,
-  
-  // Styling
-  sx: PropTypes.object,
-  minHeight: PropTypes.number,
-  
-  // Animation
-  animateValue: PropTypes.bool,
-  animationDuration: PropTypes.number,
-  
-  // Advanced features
-  realTimeUpdate: PropTypes.bool,
-  updateInterval: PropTypes.number,
-  
-  // Accessibility
-  ariaLabel: PropTypes.string
-};
-=======
+
+ProgressCard.displayName = 'ProgressCard';
+
 /**
  * BaseCard Component - Main export
  */
@@ -1034,6 +533,5 @@
 });
 
 BaseCard.displayName = 'BaseCard';
->>>>>>> b7ef1358
 
 export default BaseCard;