/**
<<<<<<< HEAD
 * BaseDialog - Enhanced Dialog Component Foundation
 * Provides standardized modal behavior for all dialog components
 * Features: Consistent styling, accessibility, responsive design, form handling
 */

import React, { useState, useCallback, useEffect, forwardRef, useImperativeHandle } from 'react';
=======
 * BaseDialog - Modern React 18 Base Dialog Component
 *
 * Features:
 * - Standardized dialog patterns (add, edit, delete, confirm)
 * - Form validation and submission handling
 * - Loading states and error handling
 * - Accessibility compliant
 * - Responsive design
 * - Modern React patterns (memo, useCallback, useMemo, useId)
 * - TypeScript-ready interfaces
 *
 * @author Techno-ETL Team
 * @version 2.0.0
 */

import React, {
  useState,
  useCallback,
  useMemo,
  useEffect,
  useId,
  useTransition,
  memo,
} from 'react';
>>>>>>> b7ef1358
import {
  Dialog,
  DialogTitle,
  DialogContent,
  DialogActions,
  Button,
  IconButton,
  Typography,
  Box,
  Slide,
  Fade,
  useTheme,
  useMediaQuery,
<<<<<<< HEAD
  CircularProgress,
  Alert
=======
  Slide,
  Fade,
>>>>>>> b7ef1358
} from '@mui/material';
import {
  Close as CloseIcon,
  Save as SaveIcon,
<<<<<<< HEAD
  Cancel as CancelIcon
=======
  Cancel as CancelIcon,
  Delete as DeleteIcon,
  Warning as WarningIcon,
  Info as InfoIcon,
>>>>>>> b7ef1358
} from '@mui/icons-material';
import PropTypes from 'prop-types';

// Enhanced components
import TooltipWrapper from '../common/TooltipWrapper';

<<<<<<< HEAD
// Transition components
const SlideTransition = forwardRef(function Transition(props, ref) {
  return <Slide direction="up" ref={ref} {...props} />;
=======
/**
 * Transition component for dialog animations
 */
const SlideTransition = memo(React.forwardRef((props, ref) => {
  return <Slide direction="up" ref={ref} {...props} />;
}));

/**
 * Dialog Header Component
 */
const DialogHeader = memo(({
  id,
  title,
  subtitle,
  onClose,
  showCloseButton = true,
  icon: Icon,
}) => (
  <DialogTitle
    id={id}
    sx={{
      display: 'flex',
      alignItems: 'center',
      justifyContent: 'space-between',
      pb: 1,
    }}
  >
    <Box sx={{ display: 'flex', alignItems: 'center', gap: 1 }}>
      {Icon && <Icon color="primary" />}
      <Box>
        <Typography variant="h6" component="div">
          {title}
        </Typography>
        {subtitle && (
          <Typography variant="body2" color="text.secondary">
            {subtitle}
          </Typography>
        )}
      </Box>
    </Box>

    {showCloseButton && (
      <IconButton
        onClick={onClose}
        size="small"
        aria-label="close dialog"
        sx={{ color: 'text.secondary' }}
      >
        <CloseIcon />
      </IconButton>
    )}
  </DialogTitle>
));

DialogHeader.displayName = 'DialogHeader';

/**
 * Form Field Component with validation
 */
const FormField = memo(({
  field,
  value,
  onChange,
  error,
  disabled,
  required = false,
}) => {
  const fieldId = useId();

  const handleChange = useCallback((event) => {
    const newValue = event.target.value;

    onChange(field.key, newValue);
  }, [field.key, onChange]);

  return (
    <TextField
      id={fieldId}
      name={field.key}
      label={field.label}
      type={field.type || 'text'}
      value={value || ''}
      onChange={handleChange}
      error={!!error}
      helperText={error || field.helperText}
      disabled={disabled}
      required={required}
      fullWidth
      margin="normal"
      variant="outlined"
      multiline={field.multiline}
      rows={field.rows || 1}
      inputProps={{
        maxLength: field.maxLength,
        min: field.min,
        max: field.max,
        step: field.step,
      }}
      sx={{
        '& .MuiOutlinedInput-root': {
          '&:hover fieldset': {
            borderColor: error ? 'error.main' : 'primary.main',
          },
        },
      }}
    />
  );
>>>>>>> b7ef1358
});

const FadeTransition = forwardRef(function Transition(props, ref) {
  return <Fade ref={ref} {...props} />;
});

/**
 * Enhanced BaseDialog Component
 * 
 * Provides a comprehensive foundation for all dialog components with:
 * - Consistent styling and behavior
 * - Responsive design and mobile optimization
 * - Form handling and validation
 * - Loading states and error handling
 * - Accessibility compliance
 * - Customizable actions and content
 */
const BaseDialog = forwardRef(({
  // Core props
  open = false,
  onClose,
<<<<<<< HEAD
  title = '',
  children,

  // Dialog configuration
  maxWidth = 'sm',
  fullWidth = true,
  fullScreen = false,
  disableEscapeKeyDown = false,
  disableBackdropClick = false,

  // Actions
  showActions = true,
  primaryAction = null,
  secondaryAction = null,
  customActions = [],
  
  // Primary action (Save/Submit)
  primaryLabel = 'Save',
  primaryIcon = <SaveIcon />,
  onPrimaryAction,
  primaryDisabled = false,
  primaryLoading = false,
  primaryColor = 'primary',
  primaryVariant = 'contained',

  // Secondary action (Cancel)
  secondaryLabel = 'Cancel',
  secondaryIcon = <CancelIcon />,
  onSecondaryAction,
  secondaryDisabled = false,
  secondaryColor = 'inherit',
  secondaryVariant = 'outlined',

  // State management
  loading = false,
  error = null,
  success = false,
  
  // Form handling
  formId = null,
  onSubmit,
  
  // Styling
  transition = 'slide', // 'slide', 'fade', 'none'
  sx = {},
  titleSx = {},
  contentSx = {},
  actionsSx = {},

  // Advanced features
  showCloseButton = true,
  preventClose = false,
  autoFocus = true,
  restoreFocus = true,

  // Accessibility
  ariaLabelledBy,
  ariaDescribedBy,

  ...otherProps
}, ref) => {
  const theme = useTheme();
  const isMobile = useMediaQuery(theme.breakpoints.down('md'));
  
  // Local state
  const [internalLoading, setInternalLoading] = useState(false);
  const [internalError, setInternalError] = useState(null);

  // Determine if dialog should be fullscreen on mobile
  const isFullScreen = fullScreen || isMobile;

  // Select transition component
  const TransitionComponent = transition === 'slide' ? SlideTransition : 
                             transition === 'fade' ? FadeTransition : 
                             undefined;

  // Handle close with prevention
  const handleClose = useCallback((event, reason) => {
    if (preventClose) return;
    if (disableBackdropClick && reason === 'backdropClick') return;
    if (disableEscapeKeyDown && reason === 'escapeKeyDown') return;
    
    onClose?.(event, reason);
  }, [onClose, preventClose, disableBackdropClick, disableEscapeKeyDown]);

  // Handle primary action
  const handlePrimaryAction = useCallback(async (event) => {
    if (primaryLoading || internalLoading) return;

    try {
      setInternalLoading(true);
      setInternalError(null);

      if (onPrimaryAction) {
        await onPrimaryAction(event);
      } else if (onSubmit && formId) {
        // Submit form if formId is provided
        const form = document.getElementById(formId);
        if (form) {
          form.requestSubmit();
        }
      }
=======
  onSubmit,

  // Content props
  title,
  subtitle,
  content,
  data = {},

  // Configuration
  config = {},
  fields = [],
  validationRules = {},

  // State props
  loading = false,
  error = null,

  // Style props
  maxWidth = 'sm',
  fullWidth = true,
  disableEscapeKeyDown = false,

  // Custom props
  children,
  ...props
}) => {
  const theme = useTheme();
  const fullScreen = useMediaQuery(theme.breakpoints.down('md'));
  const dialogId = useId();
  const titleId = useId();

  // React 18 transitions
  const [isPending, startTransition] = useTransition();

  // Local state
  const [formData, setFormData] = useState(data);
  const [formErrors, setFormErrors] = useState({});
  const [localError, setLocalError] = useState(error);
  const [submitting, setSubmitting] = useState(false);

  // Dialog configuration based on type
  const dialogConfig = useMemo(() => {
    const configs = {
      add: {
        title: title || 'Add New Item',
        icon: SaveIcon,
        submitLabel: 'Add',
        submitColor: 'primary',
        submitVariant: 'contained',
      },
      edit: {
        title: title || 'Edit Item',
        icon: SaveIcon,
        submitLabel: 'Save Changes',
        submitColor: 'primary',
        submitVariant: 'contained',
      },
      delete: {
        title: title || 'Confirm Delete',
        icon: WarningIcon,
        submitLabel: 'Delete',
        submitColor: 'error',
        submitVariant: 'contained',
        dangerous: true,
      },
      confirm: {
        title: title || 'Confirm Action',
        icon: InfoIcon,
        submitLabel: 'Confirm',
        submitColor: 'primary',
        submitVariant: 'contained',
      },
      form: {
        title: title || 'Form',
        icon: SaveIcon,
        submitLabel: 'Submit',
        submitColor: 'primary',
        submitVariant: 'contained',
      },
    };

    return { ...configs[type], ...config };
  }, [type, title, config]);

  // Form field handlers
  const handleFieldChange = useCallback((fieldKey, value) => {
    startTransition(() => {
      setFormData(prev => ({ ...prev, [fieldKey]: value }));

      // Clear field error on change
      if (formErrors[fieldKey]) {
        setFormErrors(prev => ({ ...prev, [fieldKey]: null }));
      }
    });
  }, [formErrors]);

  // Form validation
  const validateFormData = useCallback(() => {
    const errors = {};
    let isValid = true;

    fields.forEach(field => {
      const value = formData[field.key];
      const rules = validationRules[field.key];

      if (rules) {
        const error = validateField(value, rules);

        if (error) {
          errors[field.key] = error;
          isValid = false;
        }
      }
    });

    setFormErrors(errors);

    return isValid;
  }, [formData, fields, validationRules]);

  // Submit handler
  const handleSubmit = useCallback(async (event) => {
    event?.preventDefault();

    if (type !== 'delete' && type !== 'confirm') {
      if (!validateFormData()) {
        return;
      }
    }

    setSubmitting(true);
    setLocalError(null);

    try {
      await onSubmit?.(formData, type);
      onClose?.();
>>>>>>> b7ef1358
    } catch (error) {
      console.error('BaseDialog: Primary action error:', error);
      setInternalError(error.message || 'An error occurred');
    } finally {
      setInternalLoading(false);
    }
<<<<<<< HEAD
  }, [onPrimaryAction, onSubmit, formId, primaryLoading, internalLoading]);

  // Handle secondary action
  const handleSecondaryAction = useCallback((event) => {
    if (onSecondaryAction) {
      onSecondaryAction(event);
    } else {
      handleClose(event, 'secondaryAction');
    }
  }, [onSecondaryAction, handleClose]);

  // Clear internal error when dialog opens
=======
  }, [formData, type, validateFormData, onSubmit, onClose]);

  // Cancel handler
  const handleCancel = useCallback(() => {
    if (submitting) return;

    startTransition(() => {
      setFormData(data);
      setFormErrors({});
      setLocalError(null);
    });

    onClose?.();
  }, [submitting, data, onClose]);

  // Keyboard handlers
  const handleKeyDown = useCallback((event) => {
    if (event.key === 'Enter' && (event.ctrlKey || event.metaKey)) {
      event.preventDefault();
      handleSubmit();
    }
  }, [handleSubmit]);

  // Effects
>>>>>>> b7ef1358
  useEffect(() => {
    if (open) {
      setInternalError(null);
    }
<<<<<<< HEAD
  }, [open]);

  // Imperative handle for ref
  useImperativeHandle(ref, () => ({
    close: () => handleClose(null, 'imperative'),
    submit: () => handlePrimaryAction(null),
    setLoading: setInternalLoading,
    setError: setInternalError,
    clearError: () => setInternalError(null)
  }), [handleClose, handlePrimaryAction]);

  // Determine loading state
  const isLoading = loading || internalLoading || primaryLoading;

  // Determine error state
  const currentError = error || internalError;

  // Render dialog title
  const renderTitle = () => {
    if (!title && !showCloseButton) return null;

    return (
      <DialogTitle
        id={ariaLabelledBy || `${title}-dialog-title`}
        sx={{
          display: 'flex',
          alignItems: 'center',
          justifyContent: 'space-between',
          pb: 1,
          ...titleSx
        }}
      >
        <Typography variant="h6" component="div" sx={{ flexGrow: 1 }}>
          {title}
        </Typography>
        
        {showCloseButton && (
          <TooltipWrapper title="Close" disabled={preventClose}>
            <IconButton
              onClick={(e) => handleClose(e, 'closeButton')}
              disabled={preventClose}
              size="small"
              sx={{ ml: 1 }}
            >
              <CloseIcon />
            </IconButton>
          </TooltipWrapper>
        )}
      </DialogTitle>
    );
  };

  // Render dialog content
  const renderContent = () => {
    return (
      <DialogContent
        sx={{
          position: 'relative',
          ...contentSx
        }}
      >
        {/* Loading overlay */}
        {isLoading && (
          <Box
            sx={{
              position: 'absolute',
              top: 0,
              left: 0,
              right: 0,
              bottom: 0,
              display: 'flex',
              alignItems: 'center',
              justifyContent: 'center',
              backgroundColor: 'rgba(255, 255, 255, 0.8)',
              zIndex: 1
            }}
          >
            <CircularProgress />
          </Box>
        )}

        {/* Error display */}
        {currentError && (
          <Alert 
            severity="error" 
            sx={{ mb: 2 }}
            onClose={() => setInternalError(null)}
          >
            {currentError}
          </Alert>
        )}

        {/* Success display */}
        {success && (
          <Alert severity="success" sx={{ mb: 2 }}>
            Operation completed successfully
          </Alert>
        )}

        {/* Main content */}
        {children}
      </DialogContent>
    );
  };

  // Render dialog actions
  const renderActions = () => {
    if (!showActions) return null;

    // Use custom actions if provided
    if (customActions.length > 0) {
=======
  }, [open, data]);

  useEffect(() => {
    setLocalError(error);
  }, [error]);

  // Render content based on type
  const renderContent = () => {
    if (children) {
      return children;
    }

    if (content) {
      return (
        <Typography variant="body1" sx={{ mb: 2 }}>
          {content}
        </Typography>
      );
    }

    if (type === 'delete') {
>>>>>>> b7ef1358
      return (
        <DialogActions sx={{ p: 2, pt: 1, ...actionsSx }}>
          {customActions.map((action, index) => (
            <Box key={index}>{action}</Box>
          ))}
        </DialogActions>
      );
    }

<<<<<<< HEAD
    // Use custom primary/secondary actions if provided
    if (primaryAction || secondaryAction) {
=======
    if (fields.length > 0) {
>>>>>>> b7ef1358
      return (
        <DialogActions sx={{ p: 2, pt: 1, ...actionsSx }}>
          {secondaryAction}
          {primaryAction}
        </DialogActions>
      );
    }

<<<<<<< HEAD
    // Default actions
    return (
      <DialogActions sx={{ p: 2, pt: 1, ...actionsSx }}>
        <Button
          onClick={handleSecondaryAction}
          disabled={secondaryDisabled || isLoading}
          color={secondaryColor}
          variant={secondaryVariant}
          startIcon={secondaryIcon}
        >
          {secondaryLabel}
        </Button>
        
        <Button
          onClick={handlePrimaryAction}
          disabled={primaryDisabled || isLoading}
          color={primaryColor}
          variant={primaryVariant}
          startIcon={isLoading ? <CircularProgress size={16} /> : primaryIcon}
          type={formId ? 'submit' : 'button'}
          form={formId}
        >
          {primaryLabel}
        </Button>
      </DialogActions>
    );
  };

=======
    return null;
  };

  const isFormDisabled = submitting || loading;

>>>>>>> b7ef1358
  return (
    <Dialog
      open={open}
      onClose={handleClose}
      maxWidth={maxWidth}
      fullWidth={fullWidth}
      fullScreen={isFullScreen}
      TransitionComponent={TransitionComponent}
      disableEscapeKeyDown={disableEscapeKeyDown}
      aria-labelledby={ariaLabelledBy || `${title}-dialog-title`}
      aria-describedby={ariaDescribedBy}
      sx={{
        '& .MuiDialog-paper': {
<<<<<<< HEAD
          minHeight: isFullScreen ? '100vh' : 'auto',
          ...sx
        }
=======
          minHeight: '200px',
          opacity: isPending ? 0.7 : 1,
          transition: 'opacity 0.2s ease',
        },
>>>>>>> b7ef1358
      }}
      {...otherProps}
    >
<<<<<<< HEAD
      {renderTitle()}
      {renderContent()}
      {renderActions()}
=======
      {/* Header */}
      <DialogHeader
        id={titleId}
        title={dialogConfig.title}
        subtitle={subtitle}
        onClose={handleCancel}
        icon={dialogConfig.icon}
        showCloseButton={!submitting}
      />

      <Divider />

      {/* Content */}
      <DialogContent id={dialogId} sx={{ pt: 2 }}>
        {/* Error display */}
        {localError && (
          <Alert severity="error" sx={{ mb: 2 }}>
            {localError}
          </Alert>
        )}

        {/* Main content */}
        {renderContent()}
      </DialogContent>

      {/* Actions */}
      <DialogActions sx={{ p: 2, gap: 1 }}>
        <Button
          onClick={handleCancel}
          disabled={isFormDisabled}
          startIcon={<CancelIcon />}
        >
          Cancel
        </Button>

        <Button
          onClick={handleSubmit}
          variant={dialogConfig.submitVariant}
          color={dialogConfig.submitColor}
          disabled={isFormDisabled}
          startIcon={
            submitting ? (
              <CircularProgress size={16} />
            ) : (
              dialogConfig.dangerous ? <DeleteIcon /> : <SaveIcon />
            )
          }
        >
          {submitting ? 'Processing...' : dialogConfig.submitLabel}
        </Button>
      </DialogActions>
>>>>>>> b7ef1358
    </Dialog>
  );
});

BaseDialog.displayName = 'BaseDialog';

BaseDialog.propTypes = {
  // Core props
  open: PropTypes.bool,
  onClose: PropTypes.func,
  title: PropTypes.string,
  children: PropTypes.node,

  // Dialog configuration
  maxWidth: PropTypes.oneOf(['xs', 'sm', 'md', 'lg', 'xl']),
  fullWidth: PropTypes.bool,
  fullScreen: PropTypes.bool,
  disableEscapeKeyDown: PropTypes.bool,
  disableBackdropClick: PropTypes.bool,

  // Actions
  showActions: PropTypes.bool,
  primaryAction: PropTypes.node,
  secondaryAction: PropTypes.node,
  customActions: PropTypes.array,
  
  // Primary action
  primaryLabel: PropTypes.string,
  primaryIcon: PropTypes.node,
  onPrimaryAction: PropTypes.func,
  primaryDisabled: PropTypes.bool,
  primaryLoading: PropTypes.bool,
  primaryColor: PropTypes.string,
  primaryVariant: PropTypes.string,

  // Secondary action
  secondaryLabel: PropTypes.string,
  secondaryIcon: PropTypes.node,
  onSecondaryAction: PropTypes.func,
  secondaryDisabled: PropTypes.bool,
  secondaryColor: PropTypes.string,
  secondaryVariant: PropTypes.string,

  // State management
  loading: PropTypes.bool,
  error: PropTypes.string,
  success: PropTypes.bool,
  
  // Form handling
  formId: PropTypes.string,
  onSubmit: PropTypes.func,
  
  // Styling
  transition: PropTypes.oneOf(['slide', 'fade', 'none']),
  sx: PropTypes.object,
  titleSx: PropTypes.object,
  contentSx: PropTypes.object,
  actionsSx: PropTypes.object,

  // Advanced features
  showCloseButton: PropTypes.bool,
  preventClose: PropTypes.bool,
  autoFocus: PropTypes.bool,
  restoreFocus: PropTypes.bool,

  // Accessibility
  ariaLabelledBy: PropTypes.string,
  ariaDescribedBy: PropTypes.string
};

export default BaseDialog;<|MERGE_RESOLUTION|>--- conflicted
+++ resolved
@@ -1,12 +1,4 @@
 /**
-<<<<<<< HEAD
- * BaseDialog - Enhanced Dialog Component Foundation
- * Provides standardized modal behavior for all dialog components
- * Features: Consistent styling, accessibility, responsive design, form handling
- */
-
-import React, { useState, useCallback, useEffect, forwardRef, useImperativeHandle } from 'react';
-=======
  * BaseDialog - Modern React 18 Base Dialog Component
  *
  * Features:
@@ -31,50 +23,36 @@
   useTransition,
   memo,
 } from 'react';
->>>>>>> b7ef1358
 import {
   Dialog,
   DialogTitle,
   DialogContent,
   DialogActions,
   Button,
+  TextField,
+  Box,
+  Typography,
   IconButton,
-  Typography,
-  Box,
+  Divider,
+  Alert,
+  CircularProgress,
+  useTheme,
+  useMediaQuery,
   Slide,
   Fade,
-  useTheme,
-  useMediaQuery,
-<<<<<<< HEAD
-  CircularProgress,
-  Alert
-=======
-  Slide,
-  Fade,
->>>>>>> b7ef1358
 } from '@mui/material';
 import {
   Close as CloseIcon,
   Save as SaveIcon,
-<<<<<<< HEAD
-  Cancel as CancelIcon
-=======
   Cancel as CancelIcon,
   Delete as DeleteIcon,
   Warning as WarningIcon,
   Info as InfoIcon,
->>>>>>> b7ef1358
 } from '@mui/icons-material';
-import PropTypes from 'prop-types';
-
-// Enhanced components
-import TooltipWrapper from '../common/TooltipWrapper';
-
-<<<<<<< HEAD
-// Transition components
-const SlideTransition = forwardRef(function Transition(props, ref) {
-  return <Slide direction="up" ref={ref} {...props} />;
-=======
+
+// Form validation utilities
+import { validateField, validateForm } from '../../utils/formValidation';
+
 /**
  * Transition component for dialog animations
  */
@@ -182,132 +160,18 @@
       }}
     />
   );
->>>>>>> b7ef1358
 });
 
-const FadeTransition = forwardRef(function Transition(props, ref) {
-  return <Fade ref={ref} {...props} />;
-});
+FormField.displayName = 'FormField';
 
 /**
- * Enhanced BaseDialog Component
- * 
- * Provides a comprehensive foundation for all dialog components with:
- * - Consistent styling and behavior
- * - Responsive design and mobile optimization
- * - Form handling and validation
- * - Loading states and error handling
- * - Accessibility compliance
- * - Customizable actions and content
+ * BaseDialog Component
  */
-const BaseDialog = forwardRef(({
+const BaseDialog = memo(({
   // Core props
+  type = 'form', // 'add', 'edit', 'delete', 'confirm', 'form'
   open = false,
   onClose,
-<<<<<<< HEAD
-  title = '',
-  children,
-
-  // Dialog configuration
-  maxWidth = 'sm',
-  fullWidth = true,
-  fullScreen = false,
-  disableEscapeKeyDown = false,
-  disableBackdropClick = false,
-
-  // Actions
-  showActions = true,
-  primaryAction = null,
-  secondaryAction = null,
-  customActions = [],
-  
-  // Primary action (Save/Submit)
-  primaryLabel = 'Save',
-  primaryIcon = <SaveIcon />,
-  onPrimaryAction,
-  primaryDisabled = false,
-  primaryLoading = false,
-  primaryColor = 'primary',
-  primaryVariant = 'contained',
-
-  // Secondary action (Cancel)
-  secondaryLabel = 'Cancel',
-  secondaryIcon = <CancelIcon />,
-  onSecondaryAction,
-  secondaryDisabled = false,
-  secondaryColor = 'inherit',
-  secondaryVariant = 'outlined',
-
-  // State management
-  loading = false,
-  error = null,
-  success = false,
-  
-  // Form handling
-  formId = null,
-  onSubmit,
-  
-  // Styling
-  transition = 'slide', // 'slide', 'fade', 'none'
-  sx = {},
-  titleSx = {},
-  contentSx = {},
-  actionsSx = {},
-
-  // Advanced features
-  showCloseButton = true,
-  preventClose = false,
-  autoFocus = true,
-  restoreFocus = true,
-
-  // Accessibility
-  ariaLabelledBy,
-  ariaDescribedBy,
-
-  ...otherProps
-}, ref) => {
-  const theme = useTheme();
-  const isMobile = useMediaQuery(theme.breakpoints.down('md'));
-  
-  // Local state
-  const [internalLoading, setInternalLoading] = useState(false);
-  const [internalError, setInternalError] = useState(null);
-
-  // Determine if dialog should be fullscreen on mobile
-  const isFullScreen = fullScreen || isMobile;
-
-  // Select transition component
-  const TransitionComponent = transition === 'slide' ? SlideTransition : 
-                             transition === 'fade' ? FadeTransition : 
-                             undefined;
-
-  // Handle close with prevention
-  const handleClose = useCallback((event, reason) => {
-    if (preventClose) return;
-    if (disableBackdropClick && reason === 'backdropClick') return;
-    if (disableEscapeKeyDown && reason === 'escapeKeyDown') return;
-    
-    onClose?.(event, reason);
-  }, [onClose, preventClose, disableBackdropClick, disableEscapeKeyDown]);
-
-  // Handle primary action
-  const handlePrimaryAction = useCallback(async (event) => {
-    if (primaryLoading || internalLoading) return;
-
-    try {
-      setInternalLoading(true);
-      setInternalError(null);
-
-      if (onPrimaryAction) {
-        await onPrimaryAction(event);
-      } else if (onSubmit && formId) {
-        // Submit form if formId is provided
-        const form = document.getElementById(formId);
-        if (form) {
-          form.requestSubmit();
-        }
-      }
-=======
   onSubmit,
 
   // Content props
@@ -444,27 +308,12 @@
     try {
       await onSubmit?.(formData, type);
       onClose?.();
->>>>>>> b7ef1358
     } catch (error) {
-      console.error('BaseDialog: Primary action error:', error);
-      setInternalError(error.message || 'An error occurred');
+      console.error('Dialog submit error:', error);
+      setLocalError(error.message || 'An error occurred');
     } finally {
-      setInternalLoading(false);
-    }
-<<<<<<< HEAD
-  }, [onPrimaryAction, onSubmit, formId, primaryLoading, internalLoading]);
-
-  // Handle secondary action
-  const handleSecondaryAction = useCallback((event) => {
-    if (onSecondaryAction) {
-      onSecondaryAction(event);
-    } else {
-      handleClose(event, 'secondaryAction');
-    }
-  }, [onSecondaryAction, handleClose]);
-
-  // Clear internal error when dialog opens
-=======
+      setSubmitting(false);
+    }
   }, [formData, type, validateFormData, onSubmit, onClose]);
 
   // Cancel handler
@@ -489,124 +338,13 @@
   }, [handleSubmit]);
 
   // Effects
->>>>>>> b7ef1358
   useEffect(() => {
     if (open) {
-      setInternalError(null);
-    }
-<<<<<<< HEAD
-  }, [open]);
-
-  // Imperative handle for ref
-  useImperativeHandle(ref, () => ({
-    close: () => handleClose(null, 'imperative'),
-    submit: () => handlePrimaryAction(null),
-    setLoading: setInternalLoading,
-    setError: setInternalError,
-    clearError: () => setInternalError(null)
-  }), [handleClose, handlePrimaryAction]);
-
-  // Determine loading state
-  const isLoading = loading || internalLoading || primaryLoading;
-
-  // Determine error state
-  const currentError = error || internalError;
-
-  // Render dialog title
-  const renderTitle = () => {
-    if (!title && !showCloseButton) return null;
-
-    return (
-      <DialogTitle
-        id={ariaLabelledBy || `${title}-dialog-title`}
-        sx={{
-          display: 'flex',
-          alignItems: 'center',
-          justifyContent: 'space-between',
-          pb: 1,
-          ...titleSx
-        }}
-      >
-        <Typography variant="h6" component="div" sx={{ flexGrow: 1 }}>
-          {title}
-        </Typography>
-        
-        {showCloseButton && (
-          <TooltipWrapper title="Close" disabled={preventClose}>
-            <IconButton
-              onClick={(e) => handleClose(e, 'closeButton')}
-              disabled={preventClose}
-              size="small"
-              sx={{ ml: 1 }}
-            >
-              <CloseIcon />
-            </IconButton>
-          </TooltipWrapper>
-        )}
-      </DialogTitle>
-    );
-  };
-
-  // Render dialog content
-  const renderContent = () => {
-    return (
-      <DialogContent
-        sx={{
-          position: 'relative',
-          ...contentSx
-        }}
-      >
-        {/* Loading overlay */}
-        {isLoading && (
-          <Box
-            sx={{
-              position: 'absolute',
-              top: 0,
-              left: 0,
-              right: 0,
-              bottom: 0,
-              display: 'flex',
-              alignItems: 'center',
-              justifyContent: 'center',
-              backgroundColor: 'rgba(255, 255, 255, 0.8)',
-              zIndex: 1
-            }}
-          >
-            <CircularProgress />
-          </Box>
-        )}
-
-        {/* Error display */}
-        {currentError && (
-          <Alert 
-            severity="error" 
-            sx={{ mb: 2 }}
-            onClose={() => setInternalError(null)}
-          >
-            {currentError}
-          </Alert>
-        )}
-
-        {/* Success display */}
-        {success && (
-          <Alert severity="success" sx={{ mb: 2 }}>
-            Operation completed successfully
-          </Alert>
-        )}
-
-        {/* Main content */}
-        {children}
-      </DialogContent>
-    );
-  };
-
-  // Render dialog actions
-  const renderActions = () => {
-    if (!showActions) return null;
-
-    // Use custom actions if provided
-    if (customActions.length > 0) {
-=======
+      setFormData(data);
+      setFormErrors({});
+      setLocalError(null);
+      setSubmitting(false);
+    }
   }, [open, data]);
 
   useEffect(() => {
@@ -628,97 +366,62 @@
     }
 
     if (type === 'delete') {
->>>>>>> b7ef1358
       return (
-        <DialogActions sx={{ p: 2, pt: 1, ...actionsSx }}>
-          {customActions.map((action, index) => (
-            <Box key={index}>{action}</Box>
+        <Box sx={{ textAlign: 'center', py: 2 }}>
+          <WarningIcon color="error" sx={{ fontSize: 48, mb: 2 }} />
+          <Typography variant="h6" gutterBottom>
+            Are you sure you want to delete this item?
+          </Typography>
+          <Typography variant="body2" color="text.secondary">
+            This action cannot be undone.
+          </Typography>
+        </Box>
+      );
+    }
+
+    if (fields.length > 0) {
+      return (
+        <Box component="form" onSubmit={handleSubmit} onKeyDown={handleKeyDown}>
+          {fields.map(field => (
+            <FormField
+              key={field.key}
+              field={field}
+              value={formData[field.key]}
+              onChange={handleFieldChange}
+              error={formErrors[field.key]}
+              disabled={submitting}
+              required={field.required}
+            />
           ))}
-        </DialogActions>
+        </Box>
       );
     }
 
-<<<<<<< HEAD
-    // Use custom primary/secondary actions if provided
-    if (primaryAction || secondaryAction) {
-=======
-    if (fields.length > 0) {
->>>>>>> b7ef1358
-      return (
-        <DialogActions sx={{ p: 2, pt: 1, ...actionsSx }}>
-          {secondaryAction}
-          {primaryAction}
-        </DialogActions>
-      );
-    }
-
-<<<<<<< HEAD
-    // Default actions
-    return (
-      <DialogActions sx={{ p: 2, pt: 1, ...actionsSx }}>
-        <Button
-          onClick={handleSecondaryAction}
-          disabled={secondaryDisabled || isLoading}
-          color={secondaryColor}
-          variant={secondaryVariant}
-          startIcon={secondaryIcon}
-        >
-          {secondaryLabel}
-        </Button>
-        
-        <Button
-          onClick={handlePrimaryAction}
-          disabled={primaryDisabled || isLoading}
-          color={primaryColor}
-          variant={primaryVariant}
-          startIcon={isLoading ? <CircularProgress size={16} /> : primaryIcon}
-          type={formId ? 'submit' : 'button'}
-          form={formId}
-        >
-          {primaryLabel}
-        </Button>
-      </DialogActions>
-    );
-  };
-
-=======
     return null;
   };
 
   const isFormDisabled = submitting || loading;
 
->>>>>>> b7ef1358
   return (
     <Dialog
+      {...props}
       open={open}
-      onClose={handleClose}
+      onClose={handleCancel}
       maxWidth={maxWidth}
       fullWidth={fullWidth}
-      fullScreen={isFullScreen}
-      TransitionComponent={TransitionComponent}
-      disableEscapeKeyDown={disableEscapeKeyDown}
-      aria-labelledby={ariaLabelledBy || `${title}-dialog-title`}
-      aria-describedby={ariaDescribedBy}
+      fullScreen={fullScreen}
+      disableEscapeKeyDown={disableEscapeKeyDown || submitting}
+      TransitionComponent={SlideTransition}
+      aria-labelledby={titleId}
+      aria-describedby={dialogId}
       sx={{
         '& .MuiDialog-paper': {
-<<<<<<< HEAD
-          minHeight: isFullScreen ? '100vh' : 'auto',
-          ...sx
-        }
-=======
           minHeight: '200px',
           opacity: isPending ? 0.7 : 1,
           transition: 'opacity 0.2s ease',
         },
->>>>>>> b7ef1358
       }}
-      {...otherProps}
     >
-<<<<<<< HEAD
-      {renderTitle()}
-      {renderContent()}
-      {renderActions()}
-=======
       {/* Header */}
       <DialogHeader
         id={titleId}
@@ -770,75 +473,10 @@
           {submitting ? 'Processing...' : dialogConfig.submitLabel}
         </Button>
       </DialogActions>
->>>>>>> b7ef1358
     </Dialog>
   );
 });
 
 BaseDialog.displayName = 'BaseDialog';
 
-BaseDialog.propTypes = {
-  // Core props
-  open: PropTypes.bool,
-  onClose: PropTypes.func,
-  title: PropTypes.string,
-  children: PropTypes.node,
-
-  // Dialog configuration
-  maxWidth: PropTypes.oneOf(['xs', 'sm', 'md', 'lg', 'xl']),
-  fullWidth: PropTypes.bool,
-  fullScreen: PropTypes.bool,
-  disableEscapeKeyDown: PropTypes.bool,
-  disableBackdropClick: PropTypes.bool,
-
-  // Actions
-  showActions: PropTypes.bool,
-  primaryAction: PropTypes.node,
-  secondaryAction: PropTypes.node,
-  customActions: PropTypes.array,
-  
-  // Primary action
-  primaryLabel: PropTypes.string,
-  primaryIcon: PropTypes.node,
-  onPrimaryAction: PropTypes.func,
-  primaryDisabled: PropTypes.bool,
-  primaryLoading: PropTypes.bool,
-  primaryColor: PropTypes.string,
-  primaryVariant: PropTypes.string,
-
-  // Secondary action
-  secondaryLabel: PropTypes.string,
-  secondaryIcon: PropTypes.node,
-  onSecondaryAction: PropTypes.func,
-  secondaryDisabled: PropTypes.bool,
-  secondaryColor: PropTypes.string,
-  secondaryVariant: PropTypes.string,
-
-  // State management
-  loading: PropTypes.bool,
-  error: PropTypes.string,
-  success: PropTypes.bool,
-  
-  // Form handling
-  formId: PropTypes.string,
-  onSubmit: PropTypes.func,
-  
-  // Styling
-  transition: PropTypes.oneOf(['slide', 'fade', 'none']),
-  sx: PropTypes.object,
-  titleSx: PropTypes.object,
-  contentSx: PropTypes.object,
-  actionsSx: PropTypes.object,
-
-  // Advanced features
-  showCloseButton: PropTypes.bool,
-  preventClose: PropTypes.bool,
-  autoFocus: PropTypes.bool,
-  restoreFocus: PropTypes.bool,
-
-  // Accessibility
-  ariaLabelledBy: PropTypes.string,
-  ariaDescribedBy: PropTypes.string
-};
-
 export default BaseDialog;