/**
<<<<<<< HEAD
 * BaseToolbar - Enhanced Base Toolbar Component
 * Combines the best features from UnifiedGridToolbar with standardized patterns
 * Features: Modular design, responsive layout, comprehensive action support
 */

import React, { useState, useCallback, useMemo } from 'react';
=======
 * BaseToolbar - Modern React 18 Base Toolbar Component
 *
 * Features:
 * - Standardized action buttons with smart state management
 * - Advanced search with debouncing and deferred values
 * - Responsive design with overflow menu
 * - Accessibility compliant
 * - Modern React patterns (memo, useCallback, useMemo)
 * - TypeScript-ready prop interfaces
 *
 * @author Techno-ETL Team
 * @version 2.0.0
 */

import React, {
  useState,
  useCallback,
  useMemo,
  useId,
  useDeferredValue,
  useTransition,
  memo,
} from 'react';
>>>>>>> b7ef1358
import {
  Box,
  Toolbar,
  Button,
  IconButton,
  TextField,
  InputAdornment,
  Divider,
  Menu,
  MenuItem,
  ListItemIcon,
  ListItemText,
  ToggleButton,
  ToggleButtonGroup,
  Chip,
  Badge,
  Typography,
  FormControl,
  InputLabel,
  Select,
  FormControlLabel,
  Switch,
  useTheme,
  useMediaQuery,
<<<<<<< HEAD
  Fade,
  Collapse
=======
  Tooltip,
  CircularProgress,
>>>>>>> b7ef1358
} from '@mui/material';
import {
  Refresh as RefreshIcon,
  Add as AddIcon,
  Edit as EditIcon,
  Delete as DeleteIcon,
  FileDownload as ExportIcon,
  FileUpload as ImportIcon,
  Search as SearchIcon,
  Settings as SettingsIcon,
  MoreVert as MoreIcon,
  Clear as ClearIcon,
  FilterList as FilterIcon,
  GridView as GridViewIcon,
  ViewList as ViewListIcon,
<<<<<<< HEAD
  Sync as SyncIcon,
  Info as InfoIcon
=======
  Clear as ClearIcon,
  Info as InfoIcon,
>>>>>>> b7ef1358
} from '@mui/icons-material';
import PropTypes from 'prop-types';

// Enhanced components
import TooltipWrapper from '../common/TooltipWrapper';
import GridToolbarActions from '../common/GridToolbarActions';
import GridToolbarFilters from '../common/GridToolbarFilters';
import GridToolbarSettings from '../common/GridToolbarSettings';

<<<<<<< HEAD
// Standard configurations
import { getStandardToolbarConfig } from '../../config/standardToolbarConfig';

/**
 * Advanced BaseToolbar Component
 * 
 * Provides a comprehensive foundation for all toolbar components with:
 * - Adaptive responsive design
 * - Intelligent action grouping
 * - Real-time monitoring controls
 * - Performance optimization
 * - Accessibility compliance
=======
/**
 * Standard Action Button Configuration
 */
const STANDARD_ACTIONS = {
  refresh: {
    icon: RefreshIcon,
    label: 'Refresh',
    color: 'primary',
    variant: 'outlined',
  },
  add: {
    icon: AddIcon,
    label: 'Add',
    color: 'primary',
    variant: 'contained',
  },
  edit: {
    icon: EditIcon,
    label: 'Edit',
    color: 'secondary',
    variant: 'outlined',
    requiresSelection: true,
  },
  delete: {
    icon: DeleteIcon,
    label: 'Delete',
    color: 'error',
    variant: 'outlined',
    requiresSelection: true,
  },
  sync: {
    icon: SyncIcon,
    label: 'Sync',
    color: 'info',
    variant: 'outlined',
  },
  export: {
    icon: ExportIcon,
    label: 'Export',
    color: 'success',
    variant: 'outlined',
  },
  import: {
    icon: ImportIcon,
    label: 'Import',
    color: 'warning',
    variant: 'outlined',
  },
};

/**
 * Action Button Component with modern patterns
 */
const ActionButton = memo(({
  action,
  config,
  onClick,
  disabled,
  loading,
  size = 'medium',
  showLabel = true,
  ...props
}) => {
  const Icon = config.icon;
  const isDisabled = disabled || loading;

  const button = (
    <Button
      startIcon={loading ? <CircularProgress size={16} /> : <Icon />}
      variant={config.variant}
      color={config.color}
      size={size}
      onClick={onClick}
      disabled={isDisabled}
      {...props}
    >
      {showLabel && config.label}
    </Button>
  );

  // Wrap disabled buttons with TooltipWrapper for proper event handling
  return isDisabled ? (
    <TooltipWrapper title={`${config.label} ${disabled ? '(Selection Required)' : '(Loading...)'}`}>
      {button}
    </TooltipWrapper>
  ) : (
    <Tooltip title={config.label}>
      {button}
    </Tooltip>
  );
});

ActionButton.displayName = 'ActionButton';

/**
 * Search Component with deferred value optimization
 */
const SearchInput = memo(({
  searchId,
  value,
  onChange,
  onClear,
  placeholder = 'Search...',
  disabled = false,
  size = 'small',
}) => {
  const [localValue, setLocalValue] = useState(value);
  const [isPending, startTransition] = useTransition();
  const deferredValue = useDeferredValue(localValue);

  const handleChange = useCallback((event) => {
    const newValue = event.target.value;

    setLocalValue(newValue);

    startTransition(() => {
      onChange?.(newValue);
    });
  }, [onChange]);

  const handleClear = useCallback(() => {
    setLocalValue('');
    startTransition(() => {
      onChange?.('');
      onClear?.();
    });
  }, [onChange, onClear]);

  const handleKeyPress = useCallback((event) => {
    if (event.key === 'Enter') {
      event.preventDefault();
      onChange?.(localValue);
    }
  }, [onChange, localValue]);

  return (
    <TextField
      id={searchId}
      size={size}
      placeholder={placeholder}
      value={localValue}
      onChange={handleChange}
      onKeyPress={handleKeyPress}
      disabled={disabled}
      sx={{ minWidth: 200, maxWidth: 300 }}
      InputProps={{
        startAdornment: (
          <InputAdornment position="start">
            <SearchIcon />
          </InputAdornment>
        ),
        endAdornment: localValue && (
          <InputAdornment position="end">
            <IconButton
              size="small"
              onClick={handleClear}
              edge="end"
              aria-label="clear search"
            >
              <ClearIcon />
            </IconButton>
          </InputAdornment>
        ),
      }}
      aria-label="Search grid data"
    />
  );
});

SearchInput.displayName = 'SearchInput';

/**
 * BaseToolbar Component
>>>>>>> b7ef1358
 */
const BaseToolbar = ({
  // Basic props
  gridName = 'BaseGrid',
  gridType = 'default',
  config = {},

  // Actions
  customActions = [],
<<<<<<< HEAD
  customLeftActions = [],
  selectedRows = [],
=======

  // State props
  selectedCount = 0,
  searchQuery = '',
  loading = false,

  // Feature toggles
  enableSearch = true,
  enableActions = true,
  enableResponsive = true,
>>>>>>> b7ef1358

  // Event handlers
  onRefresh,
  onAdd,
  onEdit,
  onDelete,
  onExport,
  onImport,
<<<<<<< HEAD
  onSearch,
  onClearSearch,

  // Search
  searchValue = '',
  searchPlaceholder = 'Search...',

  // State
  loading = false,

  // Grid controls
  columnVisibility = {},
  onColumnVisibilityChange,
  density = 'standard',
  onDensityChange,

  // Real-time features
  realTimeEnabled = false,
  onRealTimeToggle,

  // Styling
  compact = false,
  sx = {},

  // Advanced features
  showPerformanceMetrics = false,
  performanceMetrics = {}
}) => {
  const theme = useTheme();
  const isMobile = useMediaQuery(theme.breakpoints.down('md'));
=======
  onCustomAction,

  // Style props
  size = 'medium',
  variant = 'standard',
  spacing = 1,
  sx = {},
}) => {
  const theme = useTheme();
  const isMobile = useMediaQuery(theme.breakpoints.down('md'));
  const toolbarId = useId();
>>>>>>> b7ef1358

  // Local state
  const [searchText, setSearchText] = useState(searchValue);
  const [moreMenuAnchor, setMoreMenuAnchor] = useState(null);
<<<<<<< HEAD
  const [filtersVisible] = useState(false);

  // Configuration with intelligent defaults
=======
  const [isPending, startTransition] = useTransition();

  // Merge configuration with defaults
>>>>>>> b7ef1358
  const toolbarConfig = useMemo(() => ({
    // Default configuration
    showRefresh: true,
    showAdd: true,
    showEdit: true,
    showDelete: true,
    showExport: true,
    showImport: false,
<<<<<<< HEAD
    showSearch: true,
    showFilters: true,
    showSettings: true,
    showRealTime: false,
    showPerformance: false,

    // Responsive behavior
    collapseOnMobile: true,
    priorityActions: ['refresh', 'add', 'search'],

    // Merge with provided config
    ...config
  }), [config]);

  const selectedCount = selectedRows.length;
  const hasSelection = selectedCount > 0;

  // Responsive button size
  const buttonSize = useMemo(() => {
    if (compact) return 'small';
    if (isMobile) return 'small';
    return 'medium';
  }, [compact, isMobile]);

  // Event handlers
  const handleSearchChange = useCallback((event) => {
    const value = event.target.value;
    setSearchText(value);
  }, []);

  const handleSearchSubmit = useCallback(() => {
    onSearch?.(searchText);
  }, [onSearch, searchText]);

  const handleSearchKeyPress = useCallback((event) => {
    if (event.key === 'Enter') {
      event.preventDefault();
      handleSearchSubmit();
    }
  }, [handleSearchSubmit]);

  const handleClearSearch = useCallback(() => {
    setSearchText('');
    onSearch?.('');
    onClearSearch?.();
  }, [onSearch, onClearSearch]);

  const handleMoreMenuOpen = useCallback((event) => {
    setMoreMenuAnchor(event.currentTarget);
  }, []);

  const handleMoreMenuClose = useCallback(() => {
    setMoreMenuAnchor(null);
  }, []);

  const handleSettingsMenuOpen = useCallback((event) => {
    console.log('Settings menu clicked:', event.currentTarget);
    // Settings functionality to be implemented
  }, []);

  const handleRealTimeToggle = useCallback(() => {
    const newState = !realTimeEnabled;
    onRealTimeToggle?.(newState);
  }, [realTimeEnabled, onRealTimeToggle]);

  // Action groups for responsive design
  const primaryActions = useMemo(() => {
=======
    compact: isMobile,
    ...config,
  }), [config, isMobile]);

  // Calculate which actions should be shown
  const availableActions = useMemo(() => {
>>>>>>> b7ef1358
    const actions = [];

    if (toolbarConfig.showRefresh) {
      actions.push({
        key: 'refresh',
        icon: <RefreshIcon />,
        label: 'Refresh',
        onClick: onRefresh,
        disabled: loading,
<<<<<<< HEAD
        priority: 1
=======
>>>>>>> b7ef1358
      });
    }

    if (toolbarConfig.showAdd) {
      actions.push({
        key: 'add',
        icon: <AddIcon />,
        label: 'Add',
        onClick: onAdd,
        disabled: loading,
<<<<<<< HEAD
        priority: 1
      });
    }

    return actions;
  }, [toolbarConfig, onRefresh, onAdd, loading]);

  const selectionActions = useMemo(() => {
    const actions = [];

    if (toolbarConfig.showEdit && hasSelection) {
=======
      });
    }

    if (toolbarConfig.showEdit) {
>>>>>>> b7ef1358
      actions.push({
        key: 'edit',
        icon: <EditIcon />,
        label: `Edit (${selectedCount})`,
        onClick: onEdit,
        disabled: loading || selectedCount !== 1,
<<<<<<< HEAD
        priority: 2
      });
    }

    if (toolbarConfig.showDelete && hasSelection) {
=======
      });
    }

    if (toolbarConfig.showDelete) {
>>>>>>> b7ef1358
      actions.push({
        key: 'delete',
        icon: <DeleteIcon />,
        label: `Delete (${selectedCount})`,
        onClick: onDelete,
<<<<<<< HEAD
        disabled: loading,
        priority: 2,
        color: 'error'
      });
    }

    return actions;
  }, [toolbarConfig, hasSelection, selectedCount, onEdit, onDelete, loading]);

  const utilityActions = useMemo(() => {
    const actions = [];
=======
        disabled: loading || selectedCount === 0,
      });
    }

    if (toolbarConfig.showSync) {
      actions.push({
        key: 'sync',
        ...STANDARD_ACTIONS.sync,
        onClick: onSync,
        disabled: loading,
      });
    }
>>>>>>> b7ef1358

    if (toolbarConfig.showExport) {
      actions.push({
        key: 'export',
        icon: <ExportIcon />,
        label: 'Export',
        onClick: onExport,
        disabled: loading,
<<<<<<< HEAD
        priority: 3
=======
>>>>>>> b7ef1358
      });
    }

    if (toolbarConfig.showImport) {
      actions.push({
        key: 'import',
        icon: <ImportIcon />,
        label: 'Import',
        onClick: onImport,
        disabled: loading,
<<<<<<< HEAD
        priority: 3
      });
    }

    return actions;
  }, [toolbarConfig, onExport, onImport, loading]);

  // Render action button
  const renderActionButton = useCallback((action) => {
    const ButtonComponent = action.variant === 'text' ? Button : IconButton;

    return (
      <TooltipWrapper
        key={action.key}
        title={action.label}
        disabled={action.disabled}
      >
        <ButtonComponent
          onClick={action.onClick}
          disabled={action.disabled}
          size={buttonSize}
          color={action.color || 'primary'}
          variant={action.variant || 'text'}
        >
          {action.icon}
          {action.variant === 'text' && action.label}
        </ButtonComponent>
      </TooltipWrapper>
    );
  }, [buttonSize]);

  // Render search section
  const renderSearch = () => {
    if (!toolbarConfig.showSearch) return null;

    return (
      <Box sx={{
        display: 'flex',
        alignItems: 'center',
        minWidth: isMobile ? 150 : 250,
        maxWidth: isMobile ? 200 : 350
      }}>
        <TextField
          size="small"
          placeholder={searchPlaceholder}
          value={searchText}
          onChange={handleSearchChange}
          onKeyDown={handleSearchKeyPress}
          sx={{ flex: 1 }}
          slotProps={{
            input: {
              startAdornment: (
                <InputAdornment position="start">
                  <SearchIcon />
                </InputAdornment>
              ),
              endAdornment: searchText && (
                <InputAdornment position="end">
                  <IconButton size="small" onClick={handleClearSearch}>
                    <ClearIcon />
                  </IconButton>
                </InputAdornment>
              )
            }
          }}
        />
      </Box>
    );
  };

  // Render real-time controls
  const renderRealTimeControls = () => {
    if (!toolbarConfig.showRealTime) return null;

    return (
      <TooltipWrapper
        title={realTimeEnabled ? 'Disable Real-time Updates' : 'Enable Real-time Updates'}
      >
        <ToggleButton
          value="realtime"
          selected={realTimeEnabled}
          onChange={handleRealTimeToggle}
          size={buttonSize}
          color="primary"
        >
          {realTimeEnabled ? <PauseIcon /> : <RealTimeIcon />}
        </ToggleButton>
      </TooltipWrapper>
    );
  };

  // Render performance metrics
  const renderPerformanceMetrics = () => {
    if (!showPerformanceMetrics || !performanceMetrics) return null;

    return (
      <TooltipWrapper title="Performance Metrics">
        <Badge
          badgeContent={performanceMetrics.responseTime || 0}
          color={performanceMetrics.responseTime > 1000 ? 'error' : 'success'}
          max={9999}
        >
          <IconButton size={buttonSize}>
            <PerformanceIcon />
          </IconButton>
        </Badge>
      </TooltipWrapper>
    );
  };

  // Render selection info
  const renderSelectionInfo = () => {
    if (!hasSelection) return null;

    return (
      <Fade in={hasSelection}>
        <Chip
          label={`${selectedCount} selected`}
          size="small"
          color="primary"
          variant="outlined"
          onDelete={hasSelection ? () => onSelectionModelChange?.([]) : undefined}
        />
      </Fade>
    );
  };

  // Render mobile overflow menu
  const renderMobileMenu = () => {
    if (!isMobile) return null;

    const overflowActions = [...utilityActions, ...customActions];

    return (
      <>
        <TooltipWrapper title="More Options">
          <IconButton
            onClick={handleMoreMenuOpen}
            size={buttonSize}
          >
            <MoreIcon />
          </IconButton>
        </TooltipWrapper>

        <Menu
          anchorEl={moreMenuAnchor}
          open={Boolean(moreMenuAnchor)}
          onClose={handleMoreMenuClose}
        >
          {overflowActions.map((action) => (
            <MenuItem
              key={action.key}
              onClick={() => {
                action.onClick?.();
                handleMoreMenuClose();
              }}
              disabled={action.disabled}
            >
              <ListItemIcon>{action.icon}</ListItemIcon>
              <ListItemText primary={action.label} />
            </MenuItem>
          ))}
        </Menu>
      </>
    );
  };
=======
      });
    }

    // Add custom actions
    customActions.forEach(action => {
      actions.push({
        ...action,
        disabled: action.disabled || loading,
      });
    });

    return actions;
  }, [
    toolbarConfig,
    onRefresh,
    onAdd,
    onEdit,
    onDelete,
    onSync,
    onExport,
    onImport,
    customActions,
    loading,
    selectedCount,
  ]);

  // Determine primary and overflow actions based on screen size
  const { primaryActions, overflowActions } = useMemo(() => {
    if (!enableResponsive || !isMobile) {
      return { primaryActions: availableActions, overflowActions: [] };
    }

    // On mobile, show only essential actions
    const essential = ['refresh', 'add'];
    const primary = availableActions.filter(action => essential.includes(action.key));
    const overflow = availableActions.filter(action => !essential.includes(action.key));

    return { primaryActions: primary, overflowActions: overflow };
  }, [availableActions, enableResponsive, isMobile]);

  // Event handlers
  const handleMoreMenuOpen = useCallback((event) => {
    setMoreMenuAnchor(event.currentTarget);
  }, []);

  const handleMoreMenuClose = useCallback(() => {
    setMoreMenuAnchor(null);
  }, []);

  const handleActionClick = useCallback((action) => {
    startTransition(() => {
      if (action.onClick) {
        action.onClick();
      } else if (onCustomAction) {
        onCustomAction(action.key, action);
      }
    });
    handleMoreMenuClose();
  }, [onCustomAction, handleMoreMenuClose]);
>>>>>>> b7ef1358

  return (
    <Box sx={{
      borderBottom: `1px solid ${theme.palette.divider}`,
      backgroundColor: theme.palette.background.paper,
<<<<<<< HEAD
      ...sx
    }}>
      <Toolbar
        variant="dense"
        sx={{
          minHeight: compact ? 44 : 56,
          px: compact ? 1 : 2,
          py: 0.5,
          gap: 1,
          flexWrap: isMobile ? 'wrap' : 'nowrap',
          // Mobile optimizations
          ...(isMobile && {
            flexDirection: 'column',
            alignItems: 'stretch',
            gap: 0.5,
            minHeight: 'auto',
            py: 1
          })
        }}
      >
        {/* Section 1: Custom Left Actions */}
        {customLeftActions.length > 0 && (
          <>
            <Box sx={{ display: 'flex', alignItems: 'center', gap: 1 }}>
              {customLeftActions.map((action, index) => (
                <Box key={index}>{action}</Box>
              ))}
            </Box>
            {!isMobile && <Divider orientation="vertical" flexItem />}
          </>
        )}

        {/* Section 2: Primary Actions */}
        <Box sx={{ display: 'flex', alignItems: 'center', gap: 1 }}>
          {primaryActions.map(renderActionButton)}
          {renderRealTimeControls()}
        </Box>

        {!isMobile && <Divider orientation="vertical" flexItem />}

        {/* Section 3: Selection Actions */}
        {selectionActions.length > 0 && (
          <>
            <Box sx={{ display: 'flex', alignItems: 'center', gap: 1 }}>
              {selectionActions.map(renderActionButton)}
            </Box>
            {!isMobile && <Divider orientation="vertical" flexItem />}
          </>
        )}

        {/* Section 4: Search */}
        {renderSearch()}

        {/* Spacer */}
        <Box sx={{ flexGrow: 1 }} />

        {/* Section 5: Utility Actions & Info */}
        <Box sx={{ display: 'flex', alignItems: 'center', gap: 1 }}>
          {renderSelectionInfo()}
          {renderPerformanceMetrics()}

          {/* Desktop utility actions */}
          {!isMobile && utilityActions.map(renderActionButton)}

          {/* Settings */}
          {toolbarConfig.showSettings && (
            <TooltipWrapper title="Settings">
=======
      ...sx,
    }}>
      <Toolbar
        id={id || toolbarId}
        variant={toolbarConfig.compact ? 'dense' : 'regular'}
        sx={{
          minHeight: toolbarConfig.compact ? 48 : 64,
          px: spacing,
          gap: spacing,
          opacity: isPending ? 0.7 : 1,
          transition: 'opacity 0.2s ease',
        }}
      >
        {/* Left Section - Primary Actions */}
        <Box sx={{ display: 'flex', gap: spacing, alignItems: 'center' }}>
          {enableActions && primaryActions.map((action) => (
            <ActionButton
              key={action.key}
              action={action}
              config={action}
              onClick={() => handleActionClick(action)}
              disabled={action.disabled}
              loading={loading && action.key === 'refresh'}
              size={size}
              showLabel={!toolbarConfig.compact}
            />
          ))}

          {/* Selection indicator */}
          {selectedCount > 0 && (
            <Chip
              label={`${selectedCount} selected`}
              size="small"
              color="primary"
              variant="outlined"
            />
          )}
        </Box>

        {/* Spacer */}
        <Box sx={{ flexGrow: 1 }} />

        {/* Right Section - Search and Settings */}
        <Box sx={{ display: 'flex', gap: spacing, alignItems: 'center' }}>
          {/* Search */}
          {enableSearch && (
            <SearchInput
              searchId={searchId}
              value={searchQuery}
              onChange={onSearchChange}
              disabled={loading}
              size={size}
            />
          )}

          {/* Overflow Menu */}
          {overflowActions.length > 0 && (
            <>
>>>>>>> b7ef1358
              <IconButton
                onClick={handleSettingsMenuOpen}
                size={buttonSize}
              >
                <SettingsIcon />
              </IconButton>
<<<<<<< HEAD
            </TooltipWrapper>
=======

              <Menu
                id="toolbar-more-menu"
                anchorEl={moreMenuAnchor}
                open={Boolean(moreMenuAnchor)}
                onClose={handleMoreMenuClose}
                anchorOrigin={{
                  vertical: 'bottom',
                  horizontal: 'right',
                }}
                transformOrigin={{
                  vertical: 'top',
                  horizontal: 'right',
                }}
              >
                {overflowActions.map((action) => (
                  <MenuItem
                    key={action.key}
                    onClick={() => handleActionClick(action)}
                    disabled={action.disabled}
                  >
                    <ListItemIcon>
                      <action.icon />
                    </ListItemIcon>
                    <ListItemText primary={action.label} />
                  </MenuItem>
                ))}
              </Menu>
            </>
>>>>>>> b7ef1358
          )}

          {/* Mobile menu */}
          {renderMobileMenu()}
        </Box>
      </Toolbar>

      {/* Collapsible Filters Section */}
      <Collapse in={filtersVisible}>
        <Box sx={{ p: 2, borderTop: `1px solid ${theme.palette.divider}` }}>
          {/* Filter controls would go here */}
          <Typography variant="body2" color="text.secondary">
            Advanced filters coming soon...
          </Typography>
        </Box>
      </Collapse>
    </Box>
  );
};

BaseToolbar.propTypes = {
  // Basic props
  gridName: PropTypes.string,
  gridType: PropTypes.string,
  config: PropTypes.object,

  // Actions
  customActions: PropTypes.array,
  customLeftActions: PropTypes.array,
  selectedRows: PropTypes.array,

  // Event handlers
  onRefresh: PropTypes.func,
  onAdd: PropTypes.func,
  onEdit: PropTypes.func,
  onDelete: PropTypes.func,
  onExport: PropTypes.func,
  onImport: PropTypes.func,
  onSearch: PropTypes.func,
  onClearSearch: PropTypes.func,

  // Search
  searchValue: PropTypes.string,
  searchPlaceholder: PropTypes.string,

  // State
  loading: PropTypes.bool,

  // Grid controls
  columnVisibility: PropTypes.object,
  onColumnVisibilityChange: PropTypes.func,
  density: PropTypes.oneOf(['compact', 'standard', 'comfortable']),
  onDensityChange: PropTypes.func,

  // Real-time features
  realTimeEnabled: PropTypes.bool,
  onRealTimeToggle: PropTypes.func,

  // Styling
  compact: PropTypes.bool,
  sx: PropTypes.object,

  // Advanced features
  showPerformanceMetrics: PropTypes.bool,
  performanceMetrics: PropTypes.object
};

export default BaseToolbar;<|MERGE_RESOLUTION|>--- conflicted
+++ resolved
@@ -1,12 +1,4 @@
 /**
-<<<<<<< HEAD
- * BaseToolbar - Enhanced Base Toolbar Component
- * Combines the best features from UnifiedGridToolbar with standardized patterns
- * Features: Modular design, responsive layout, comprehensive action support
- */
-
-import React, { useState, useCallback, useMemo } from 'react';
-=======
  * BaseToolbar - Modern React 18 Base Toolbar Component
  *
  * Features:
@@ -30,7 +22,6 @@
   useTransition,
   memo,
 } from 'react';
->>>>>>> b7ef1358
 import {
   Box,
   Toolbar,
@@ -47,21 +38,10 @@
   ToggleButtonGroup,
   Chip,
   Badge,
-  Typography,
-  FormControl,
-  InputLabel,
-  Select,
-  FormControlLabel,
-  Switch,
   useTheme,
   useMediaQuery,
-<<<<<<< HEAD
-  Fade,
-  Collapse
-=======
   Tooltip,
   CircularProgress,
->>>>>>> b7ef1358
 } from '@mui/material';
 import {
   Refresh as RefreshIcon,
@@ -71,42 +51,19 @@
   FileDownload as ExportIcon,
   FileUpload as ImportIcon,
   Search as SearchIcon,
+  FilterList as FilterIcon,
   Settings as SettingsIcon,
   MoreVert as MoreIcon,
-  Clear as ClearIcon,
-  FilterList as FilterIcon,
+  Sync as SyncIcon,
   GridView as GridViewIcon,
   ViewList as ViewListIcon,
-<<<<<<< HEAD
-  Sync as SyncIcon,
-  Info as InfoIcon
-=======
   Clear as ClearIcon,
   Info as InfoIcon,
->>>>>>> b7ef1358
 } from '@mui/icons-material';
-import PropTypes from 'prop-types';
-
-// Enhanced components
+
+// Import TooltipWrapper for proper disabled button handling
 import TooltipWrapper from '../common/TooltipWrapper';
-import GridToolbarActions from '../common/GridToolbarActions';
-import GridToolbarFilters from '../common/GridToolbarFilters';
-import GridToolbarSettings from '../common/GridToolbarSettings';
-
-<<<<<<< HEAD
-// Standard configurations
-import { getStandardToolbarConfig } from '../../config/standardToolbarConfig';
-
-/**
- * Advanced BaseToolbar Component
- * 
- * Provides a comprehensive foundation for all toolbar components with:
- * - Adaptive responsive design
- * - Intelligent action grouping
- * - Real-time monitoring controls
- * - Performance optimization
- * - Accessibility compliance
-=======
+
 /**
  * Standard Action Button Configuration
  */
@@ -280,20 +237,13 @@
 
 /**
  * BaseToolbar Component
->>>>>>> b7ef1358
  */
-const BaseToolbar = ({
-  // Basic props
-  gridName = 'BaseGrid',
-  gridType = 'default',
+const BaseToolbar = memo(({
+  // Core props
+  id,
+  searchId,
   config = {},
-
-  // Actions
   customActions = [],
-<<<<<<< HEAD
-  customLeftActions = [],
-  selectedRows = [],
-=======
 
   // State props
   selectedCount = 0,
@@ -304,47 +254,16 @@
   enableSearch = true,
   enableActions = true,
   enableResponsive = true,
->>>>>>> b7ef1358
 
   // Event handlers
+  onSearchChange,
   onRefresh,
   onAdd,
   onEdit,
   onDelete,
+  onSync,
   onExport,
   onImport,
-<<<<<<< HEAD
-  onSearch,
-  onClearSearch,
-
-  // Search
-  searchValue = '',
-  searchPlaceholder = 'Search...',
-
-  // State
-  loading = false,
-
-  // Grid controls
-  columnVisibility = {},
-  onColumnVisibilityChange,
-  density = 'standard',
-  onDensityChange,
-
-  // Real-time features
-  realTimeEnabled = false,
-  onRealTimeToggle,
-
-  // Styling
-  compact = false,
-  sx = {},
-
-  // Advanced features
-  showPerformanceMetrics = false,
-  performanceMetrics = {}
-}) => {
-  const theme = useTheme();
-  const isMobile = useMediaQuery(theme.breakpoints.down('md'));
-=======
   onCustomAction,
 
   // Style props
@@ -356,181 +275,60 @@
   const theme = useTheme();
   const isMobile = useMediaQuery(theme.breakpoints.down('md'));
   const toolbarId = useId();
->>>>>>> b7ef1358
 
   // Local state
-  const [searchText, setSearchText] = useState(searchValue);
   const [moreMenuAnchor, setMoreMenuAnchor] = useState(null);
-<<<<<<< HEAD
-  const [filtersVisible] = useState(false);
-
-  // Configuration with intelligent defaults
-=======
   const [isPending, startTransition] = useTransition();
 
   // Merge configuration with defaults
->>>>>>> b7ef1358
   const toolbarConfig = useMemo(() => ({
-    // Default configuration
     showRefresh: true,
-    showAdd: true,
-    showEdit: true,
-    showDelete: true,
-    showExport: true,
+    showAdd: false,
+    showEdit: false,
+    showDelete: false,
+    showSync: false,
+    showExport: false,
     showImport: false,
-<<<<<<< HEAD
-    showSearch: true,
-    showFilters: true,
-    showSettings: true,
-    showRealTime: false,
-    showPerformance: false,
-
-    // Responsive behavior
-    collapseOnMobile: true,
-    priorityActions: ['refresh', 'add', 'search'],
-
-    // Merge with provided config
-    ...config
-  }), [config]);
-
-  const selectedCount = selectedRows.length;
-  const hasSelection = selectedCount > 0;
-
-  // Responsive button size
-  const buttonSize = useMemo(() => {
-    if (compact) return 'small';
-    if (isMobile) return 'small';
-    return 'medium';
-  }, [compact, isMobile]);
-
-  // Event handlers
-  const handleSearchChange = useCallback((event) => {
-    const value = event.target.value;
-    setSearchText(value);
-  }, []);
-
-  const handleSearchSubmit = useCallback(() => {
-    onSearch?.(searchText);
-  }, [onSearch, searchText]);
-
-  const handleSearchKeyPress = useCallback((event) => {
-    if (event.key === 'Enter') {
-      event.preventDefault();
-      handleSearchSubmit();
-    }
-  }, [handleSearchSubmit]);
-
-  const handleClearSearch = useCallback(() => {
-    setSearchText('');
-    onSearch?.('');
-    onClearSearch?.();
-  }, [onSearch, onClearSearch]);
-
-  const handleMoreMenuOpen = useCallback((event) => {
-    setMoreMenuAnchor(event.currentTarget);
-  }, []);
-
-  const handleMoreMenuClose = useCallback(() => {
-    setMoreMenuAnchor(null);
-  }, []);
-
-  const handleSettingsMenuOpen = useCallback((event) => {
-    console.log('Settings menu clicked:', event.currentTarget);
-    // Settings functionality to be implemented
-  }, []);
-
-  const handleRealTimeToggle = useCallback(() => {
-    const newState = !realTimeEnabled;
-    onRealTimeToggle?.(newState);
-  }, [realTimeEnabled, onRealTimeToggle]);
-
-  // Action groups for responsive design
-  const primaryActions = useMemo(() => {
-=======
     compact: isMobile,
     ...config,
   }), [config, isMobile]);
 
   // Calculate which actions should be shown
   const availableActions = useMemo(() => {
->>>>>>> b7ef1358
     const actions = [];
 
     if (toolbarConfig.showRefresh) {
       actions.push({
         key: 'refresh',
-        icon: <RefreshIcon />,
-        label: 'Refresh',
+        ...STANDARD_ACTIONS.refresh,
         onClick: onRefresh,
         disabled: loading,
-<<<<<<< HEAD
-        priority: 1
-=======
->>>>>>> b7ef1358
       });
     }
 
     if (toolbarConfig.showAdd) {
       actions.push({
         key: 'add',
-        icon: <AddIcon />,
-        label: 'Add',
+        ...STANDARD_ACTIONS.add,
         onClick: onAdd,
         disabled: loading,
-<<<<<<< HEAD
-        priority: 1
-      });
-    }
-
-    return actions;
-  }, [toolbarConfig, onRefresh, onAdd, loading]);
-
-  const selectionActions = useMemo(() => {
-    const actions = [];
-
-    if (toolbarConfig.showEdit && hasSelection) {
-=======
       });
     }
 
     if (toolbarConfig.showEdit) {
->>>>>>> b7ef1358
       actions.push({
         key: 'edit',
-        icon: <EditIcon />,
-        label: `Edit (${selectedCount})`,
+        ...STANDARD_ACTIONS.edit,
         onClick: onEdit,
         disabled: loading || selectedCount !== 1,
-<<<<<<< HEAD
-        priority: 2
-      });
-    }
-
-    if (toolbarConfig.showDelete && hasSelection) {
-=======
       });
     }
 
     if (toolbarConfig.showDelete) {
->>>>>>> b7ef1358
       actions.push({
         key: 'delete',
-        icon: <DeleteIcon />,
-        label: `Delete (${selectedCount})`,
+        ...STANDARD_ACTIONS.delete,
         onClick: onDelete,
-<<<<<<< HEAD
-        disabled: loading,
-        priority: 2,
-        color: 'error'
-      });
-    }
-
-    return actions;
-  }, [toolbarConfig, hasSelection, selectedCount, onEdit, onDelete, loading]);
-
-  const utilityActions = useMemo(() => {
-    const actions = [];
-=======
         disabled: loading || selectedCount === 0,
       });
     }
@@ -543,197 +341,22 @@
         disabled: loading,
       });
     }
->>>>>>> b7ef1358
 
     if (toolbarConfig.showExport) {
       actions.push({
         key: 'export',
-        icon: <ExportIcon />,
-        label: 'Export',
+        ...STANDARD_ACTIONS.export,
         onClick: onExport,
         disabled: loading,
-<<<<<<< HEAD
-        priority: 3
-=======
->>>>>>> b7ef1358
       });
     }
 
     if (toolbarConfig.showImport) {
       actions.push({
         key: 'import',
-        icon: <ImportIcon />,
-        label: 'Import',
+        ...STANDARD_ACTIONS.import,
         onClick: onImport,
         disabled: loading,
-<<<<<<< HEAD
-        priority: 3
-      });
-    }
-
-    return actions;
-  }, [toolbarConfig, onExport, onImport, loading]);
-
-  // Render action button
-  const renderActionButton = useCallback((action) => {
-    const ButtonComponent = action.variant === 'text' ? Button : IconButton;
-
-    return (
-      <TooltipWrapper
-        key={action.key}
-        title={action.label}
-        disabled={action.disabled}
-      >
-        <ButtonComponent
-          onClick={action.onClick}
-          disabled={action.disabled}
-          size={buttonSize}
-          color={action.color || 'primary'}
-          variant={action.variant || 'text'}
-        >
-          {action.icon}
-          {action.variant === 'text' && action.label}
-        </ButtonComponent>
-      </TooltipWrapper>
-    );
-  }, [buttonSize]);
-
-  // Render search section
-  const renderSearch = () => {
-    if (!toolbarConfig.showSearch) return null;
-
-    return (
-      <Box sx={{
-        display: 'flex',
-        alignItems: 'center',
-        minWidth: isMobile ? 150 : 250,
-        maxWidth: isMobile ? 200 : 350
-      }}>
-        <TextField
-          size="small"
-          placeholder={searchPlaceholder}
-          value={searchText}
-          onChange={handleSearchChange}
-          onKeyDown={handleSearchKeyPress}
-          sx={{ flex: 1 }}
-          slotProps={{
-            input: {
-              startAdornment: (
-                <InputAdornment position="start">
-                  <SearchIcon />
-                </InputAdornment>
-              ),
-              endAdornment: searchText && (
-                <InputAdornment position="end">
-                  <IconButton size="small" onClick={handleClearSearch}>
-                    <ClearIcon />
-                  </IconButton>
-                </InputAdornment>
-              )
-            }
-          }}
-        />
-      </Box>
-    );
-  };
-
-  // Render real-time controls
-  const renderRealTimeControls = () => {
-    if (!toolbarConfig.showRealTime) return null;
-
-    return (
-      <TooltipWrapper
-        title={realTimeEnabled ? 'Disable Real-time Updates' : 'Enable Real-time Updates'}
-      >
-        <ToggleButton
-          value="realtime"
-          selected={realTimeEnabled}
-          onChange={handleRealTimeToggle}
-          size={buttonSize}
-          color="primary"
-        >
-          {realTimeEnabled ? <PauseIcon /> : <RealTimeIcon />}
-        </ToggleButton>
-      </TooltipWrapper>
-    );
-  };
-
-  // Render performance metrics
-  const renderPerformanceMetrics = () => {
-    if (!showPerformanceMetrics || !performanceMetrics) return null;
-
-    return (
-      <TooltipWrapper title="Performance Metrics">
-        <Badge
-          badgeContent={performanceMetrics.responseTime || 0}
-          color={performanceMetrics.responseTime > 1000 ? 'error' : 'success'}
-          max={9999}
-        >
-          <IconButton size={buttonSize}>
-            <PerformanceIcon />
-          </IconButton>
-        </Badge>
-      </TooltipWrapper>
-    );
-  };
-
-  // Render selection info
-  const renderSelectionInfo = () => {
-    if (!hasSelection) return null;
-
-    return (
-      <Fade in={hasSelection}>
-        <Chip
-          label={`${selectedCount} selected`}
-          size="small"
-          color="primary"
-          variant="outlined"
-          onDelete={hasSelection ? () => onSelectionModelChange?.([]) : undefined}
-        />
-      </Fade>
-    );
-  };
-
-  // Render mobile overflow menu
-  const renderMobileMenu = () => {
-    if (!isMobile) return null;
-
-    const overflowActions = [...utilityActions, ...customActions];
-
-    return (
-      <>
-        <TooltipWrapper title="More Options">
-          <IconButton
-            onClick={handleMoreMenuOpen}
-            size={buttonSize}
-          >
-            <MoreIcon />
-          </IconButton>
-        </TooltipWrapper>
-
-        <Menu
-          anchorEl={moreMenuAnchor}
-          open={Boolean(moreMenuAnchor)}
-          onClose={handleMoreMenuClose}
-        >
-          {overflowActions.map((action) => (
-            <MenuItem
-              key={action.key}
-              onClick={() => {
-                action.onClick?.();
-                handleMoreMenuClose();
-              }}
-              disabled={action.disabled}
-            >
-              <ListItemIcon>{action.icon}</ListItemIcon>
-              <ListItemText primary={action.label} />
-            </MenuItem>
-          ))}
-        </Menu>
-      </>
-    );
-  };
-=======
       });
     }
 
@@ -793,81 +416,11 @@
     });
     handleMoreMenuClose();
   }, [onCustomAction, handleMoreMenuClose]);
->>>>>>> b7ef1358
 
   return (
     <Box sx={{
       borderBottom: `1px solid ${theme.palette.divider}`,
       backgroundColor: theme.palette.background.paper,
-<<<<<<< HEAD
-      ...sx
-    }}>
-      <Toolbar
-        variant="dense"
-        sx={{
-          minHeight: compact ? 44 : 56,
-          px: compact ? 1 : 2,
-          py: 0.5,
-          gap: 1,
-          flexWrap: isMobile ? 'wrap' : 'nowrap',
-          // Mobile optimizations
-          ...(isMobile && {
-            flexDirection: 'column',
-            alignItems: 'stretch',
-            gap: 0.5,
-            minHeight: 'auto',
-            py: 1
-          })
-        }}
-      >
-        {/* Section 1: Custom Left Actions */}
-        {customLeftActions.length > 0 && (
-          <>
-            <Box sx={{ display: 'flex', alignItems: 'center', gap: 1 }}>
-              {customLeftActions.map((action, index) => (
-                <Box key={index}>{action}</Box>
-              ))}
-            </Box>
-            {!isMobile && <Divider orientation="vertical" flexItem />}
-          </>
-        )}
-
-        {/* Section 2: Primary Actions */}
-        <Box sx={{ display: 'flex', alignItems: 'center', gap: 1 }}>
-          {primaryActions.map(renderActionButton)}
-          {renderRealTimeControls()}
-        </Box>
-
-        {!isMobile && <Divider orientation="vertical" flexItem />}
-
-        {/* Section 3: Selection Actions */}
-        {selectionActions.length > 0 && (
-          <>
-            <Box sx={{ display: 'flex', alignItems: 'center', gap: 1 }}>
-              {selectionActions.map(renderActionButton)}
-            </Box>
-            {!isMobile && <Divider orientation="vertical" flexItem />}
-          </>
-        )}
-
-        {/* Section 4: Search */}
-        {renderSearch()}
-
-        {/* Spacer */}
-        <Box sx={{ flexGrow: 1 }} />
-
-        {/* Section 5: Utility Actions & Info */}
-        <Box sx={{ display: 'flex', alignItems: 'center', gap: 1 }}>
-          {renderSelectionInfo()}
-          {renderPerformanceMetrics()}
-
-          {/* Desktop utility actions */}
-          {!isMobile && utilityActions.map(renderActionButton)}
-
-          {/* Settings */}
-          {toolbarConfig.showSettings && (
-            <TooltipWrapper title="Settings">
-=======
       ...sx,
     }}>
       <Toolbar
@@ -926,16 +479,17 @@
           {/* Overflow Menu */}
           {overflowActions.length > 0 && (
             <>
->>>>>>> b7ef1358
               <IconButton
-                onClick={handleSettingsMenuOpen}
-                size={buttonSize}
+                onClick={handleMoreMenuOpen}
+                size={size}
+                aria-label="More actions"
+                aria-controls="toolbar-more-menu"
+                aria-haspopup="true"
               >
-                <SettingsIcon />
+                <Badge badgeContent={overflowActions.length} color="primary">
+                  <MoreIcon />
+                </Badge>
               </IconButton>
-<<<<<<< HEAD
-            </TooltipWrapper>
-=======
 
               <Menu
                 id="toolbar-more-menu"
@@ -965,72 +519,13 @@
                 ))}
               </Menu>
             </>
->>>>>>> b7ef1358
           )}
-
-          {/* Mobile menu */}
-          {renderMobileMenu()}
         </Box>
       </Toolbar>
-
-      {/* Collapsible Filters Section */}
-      <Collapse in={filtersVisible}>
-        <Box sx={{ p: 2, borderTop: `1px solid ${theme.palette.divider}` }}>
-          {/* Filter controls would go here */}
-          <Typography variant="body2" color="text.secondary">
-            Advanced filters coming soon...
-          </Typography>
-        </Box>
-      </Collapse>
     </Box>
   );
-};
-
-BaseToolbar.propTypes = {
-  // Basic props
-  gridName: PropTypes.string,
-  gridType: PropTypes.string,
-  config: PropTypes.object,
-
-  // Actions
-  customActions: PropTypes.array,
-  customLeftActions: PropTypes.array,
-  selectedRows: PropTypes.array,
-
-  // Event handlers
-  onRefresh: PropTypes.func,
-  onAdd: PropTypes.func,
-  onEdit: PropTypes.func,
-  onDelete: PropTypes.func,
-  onExport: PropTypes.func,
-  onImport: PropTypes.func,
-  onSearch: PropTypes.func,
-  onClearSearch: PropTypes.func,
-
-  // Search
-  searchValue: PropTypes.string,
-  searchPlaceholder: PropTypes.string,
-
-  // State
-  loading: PropTypes.bool,
-
-  // Grid controls
-  columnVisibility: PropTypes.object,
-  onColumnVisibilityChange: PropTypes.func,
-  density: PropTypes.oneOf(['compact', 'standard', 'comfortable']),
-  onDensityChange: PropTypes.func,
-
-  // Real-time features
-  realTimeEnabled: PropTypes.bool,
-  onRealTimeToggle: PropTypes.func,
-
-  // Styling
-  compact: PropTypes.bool,
-  sx: PropTypes.object,
-
-  // Advanced features
-  showPerformanceMetrics: PropTypes.bool,
-  performanceMetrics: PropTypes.object
-};
+});
+
+BaseToolbar.displayName = 'BaseToolbar';
 
 export default BaseToolbar;