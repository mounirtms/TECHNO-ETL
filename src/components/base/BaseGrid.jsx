/**
<<<<<<< HEAD
 * BaseGrid - Enhanced Grid Component Foundation
 * Combines the best features from UnifiedGrid and BaseGrid with DRY optimization
 * Features: Advanced state management, performance optimization, standardized patterns
 */

import React, { useState, useCallback, useMemo, useEffect, useRef, forwardRef, useImperativeHandle, memo } from 'react';
import {
  Box,
  Paper,
  Typography,
=======
 * BaseGrid - Modern React 18 Base Grid Component
 *
 * Features:
 * - React 18 Suspense integration
 * - Error Boundaries for robust error handling
 * - useId for unique identifiers
 * - useDeferredValue for search optimization
 * - useTransition for non-blocking updates
 * - Modern state management patterns
 * - Built-in CRUD operations
 * - Comprehensive memoization
 *
 * @author Techno-ETL Team
 * @version 2.0.0
 */

import React, {
  useState,
  useCallback,
  useMemo,
  useEffect,
  useId,
  useDeferredValue,
  useTransition,
  Suspense,
  memo,
  forwardRef,
  useImperativeHandle,
} from 'react';
import {
  Box,
  Paper,
  Skeleton,
>>>>>>> b7ef1358
  Alert,
  Skeleton,
  Fade,
<<<<<<< HEAD
  useTheme,
  useMediaQuery
=======
  CircularProgress,
  Typography,
>>>>>>> b7ef1358
} from '@mui/material';
import { DataGrid } from '@mui/x-data-grid';
import PropTypes from 'prop-types';

// Enhanced components
import BaseToolbar from './BaseToolbar';
import BaseCard from './BaseCard';
import BaseDialog from './BaseDialog';
import TooltipWrapper from '../common/TooltipWrapper';
import GridContextMenu from '../grids/GridContextMenu';
import FloatingActionButtons from '../grids/FloatingActionButtons';
import GridCardView from '../common/GridCardView';
import RecordDetailsDialog from '../common/RecordDetailsDialog';

<<<<<<< HEAD
// Hooks and utilities
import { useGridCache } from '../../hooks/useGridCache';
import { useGridState } from '../../hooks/useGridState';
import { useGridActions } from '../../hooks/useGridActions';
import { useOptimizedGridTheme } from '../../hooks/useOptimizedTheme';
import { useSettings } from '../../contexts/SettingsContext';
import { enhanceColumns, applySavedColumnSettings, rowNumberColumn } from '../../utils/gridUtils';
import { HEADER_HEIGHT, FOOTER_HEIGHT, STATS_CARD_HEIGHT } from '../Layout/Constants';
=======
// Utilities
import { enhanceColumns, applySavedColumnSettings } from '../../utils/gridUtils';

/**
 * Error Fallback Component for Error Boundary
 */
const GridErrorFallback = memo(({ error, resetErrorBoundary }) => (
  <Alert
    severity="error"
    sx={{ m: 2 }}
    action={
      <Box sx={{ display: 'flex', gap: 1 }}>
        <Typography variant="body2" color="error">
          {error.message}
        </Typography>
      </Box>
    }
  >
    <Typography variant="h6">Grid Error</Typography>
    <Typography variant="body2">
      Something went wrong while loading the grid. Please try refreshing.
    </Typography>
  </Alert>
));

/**
 * Loading Skeleton Component
 */
const GridLoadingSkeleton = memo(() => (
  <Box sx={{ p: 2 }}>
    <Skeleton variant="rectangular" width="100%" height={56} sx={{ mb: 2 }} />
    <Skeleton variant="rectangular" width="100%" height={300} />
  </Box>
));
>>>>>>> b7ef1358

/**
 * Enhanced BaseGrid Component
 * 
 * Combines the best features from UnifiedGrid and BaseGrid with DRY optimization:
 * - Advanced state management with useGridState
 * - Performance optimization with caching
 * - Comprehensive feature set with modular design
 * - Responsive design and accessibility
 * - Context menus, floating actions, and card view
 */
const BaseGrid = forwardRef(({
  // Core props
  gridName = 'BaseGrid',
  columns: gridColumns = [],
  data = [],
  loading = false,
  error = null,
<<<<<<< HEAD
  getRowId = (row) => row.id || row.entity_id,
  density = 'standard',
=======

  // API props
  apiService,
  apiEndpoint,
  apiParams = {},
>>>>>>> b7ef1358

  // Feature toggles
  enableCache = true,
  enableI18n = true,
  enableRTL = false,
  enableSelection = true,
  enableSorting = true,
  enableFiltering = true,
<<<<<<< HEAD
  enableColumnReordering = true,
  enableColumnResizing = true,

  // Performance options
  virtualizationThreshold = 1000,
  enableVirtualization = true,
  rowBuffer = 10,
  columnBuffer = 2,
  rowThreshold = 3,
  columnThreshold = 3,

  // View options
  showStatsCards = true,
  showCardView = true,
  defaultViewMode = 'grid',
  gridCards = [],
  totalCount = 0,
  defaultPageSize = 25,
  paginationMode = "client",
  onPaginationModelChange,
=======
  enableSearch = true,
  enableStats = true,
  enableActions = true,
>>>>>>> b7ef1358

  // Toolbar configuration
  toolbarConfig = {},
  customActions = [],
<<<<<<< HEAD
  customLeftActions = [],

  // Context menu configuration
  contextMenuActions = {},

  // Floating actions configuration
  floatingActions = {},
  floatingPosition = 'bottom-right',
  floatingVariant = 'speedDial',
  enableFloatingActions = false,

  // Filter configuration
  filterOptions = [],
  currentFilter = 'all',
  onFilterChange,
  childFilterModel,
  searchableFields = ['sku', 'name', 'Code_MDM', 'reference'],
=======

  // Dialog configuration
  dialogConfig = {},

  // Stats configuration
  statsConfig = {},
>>>>>>> b7ef1358

  // Event handlers
  onSelectionChange,
  onError,
  onExport,
  onAdd,
  onEdit,
  onDelete,
  onSync,
  onSearch,
<<<<<<< HEAD
  onSortChange,
  onFilterModelChange,
  onRowClick,
  onRowDoubleClick,
  onRefresh,
=======
  onSelectionChange,
  onError,
>>>>>>> b7ef1358

  // Advanced props
  preColumns = [],
  endColumns = [],
  initialVisibleColumns = [],
  sx = {},

<<<<<<< HEAD
  // Custom filter props for specialized grids
  succursaleOptions,
  currentSuccursale,
  onSuccursaleChange,
  sourceOptions,
  currentSource,
  onSourceChange,
  showChangedOnly,
  setShowChangedOnly,
  onSyncStocksHandler,
  onSyncAllHandler,
  canInfo,
  onInfo,
  mdmStocks = false,

  ...props
}, ref) => {
=======
  // Children for custom content
  children,

  ...props
}, ref) => {
  // Generate unique IDs for accessibility
  const gridId = useId();
  const searchId = useId();
  const toolbarId = useId();

  // React 18 transitions for non-blocking updates
  const [isPending, startTransition] = useTransition();

  // Local state with modern patterns
  const [localData, setLocalData] = useState(data);
  const [localLoading, setLocalLoading] = useState(loading);
  const [localError, setLocalError] = useState(error);
  const [searchQuery, setSearchQuery] = useState('');
  const [selectedRows, setSelectedRows] = useState([]);
  const [dialogState, setDialogState] = useState({
    add: false,
    edit: false,
    delete: false,
    selectedRecord: null,
  });
  const [stats, setStats] = useState({
    total: 0,
    active: 0,
    inactive: 0,
    selected: 0,
  });

  // Deferred value for search optimization
  const deferredSearchQuery = useDeferredValue(searchQuery);

>>>>>>> b7ef1358
  // Optimized theme and settings
  const gridTheme = useOptimizedGridTheme();
  const theme = useTheme();
  const isMobile = useMediaQuery(theme.breakpoints.down('md'));
  
  // Settings integration
  const { settings } = useSettings();
<<<<<<< HEAD
  const userPreferences = settings?.preferences || {};
  const gridSettings = settings?.gridSettings || {};
  
  // Apply user density preference if not explicitly set  
  const effectiveDensity = (density !== undefined ? density : userPreferences.density) || 'standard';
  
  // Apply user page size preference if not explicitly set
  const effectivePageSize = defaultPageSize || 
                           gridSettings.defaultPageSize || 
                           userPreferences.defaultPageSize || 
                           25;

  // Stable translation function
  const safeTranslate = useCallback((key, fallback = key) => {
    try {
      return enableI18n ? (fallback || key) : (fallback || key);
    } catch (error) {
      return fallback || key;
    }
  }, [enableI18n]);

  // Grid state management with settings integration
  const gridState = useGridState(gridName, {
    enablePersistence: true,
    initialState: {
      paginationModel: { page: 0, pageSize: effectivePageSize },
      selectedRows: [],
      columnVisibility: {},
      density: effectiveDensity
    }
  });

  // Destructure grid state
=======

  // Grid state management
>>>>>>> b7ef1358
  const {
    paginationModel,
    setPaginationModel,
    sortModel,
    setSortModel,
    filterModel,
    setFilterModel,
    selectedRows,
    setSelectedRows,
    columnVisibility,
    setColumnVisibility,
<<<<<<< HEAD
    density: gridStateDensity,
    setDensity,
    columnOrder,
    setColumnOrder,
    pinnedColumns,
    setPinnedColumns,
    exportState,
    importState,
    resetState
  } = gridState;

  // Use the grid state density or fallback to effective density
  const finalDensity = gridStateDensity || effectiveDensity;
=======
    density,
    setDensity,
  } = useGridState(gridName);
>>>>>>> b7ef1358

  // Cache management
  const {
    setCacheData,
    clearCache,
<<<<<<< HEAD
    invalidateCache,
    cacheStats
  } = useGridCache(gridName, enableCache);

  // Grid actions hook
=======
  } = useGridCache(gridName);

  // Grid actions
>>>>>>> b7ef1358
  const {
    handleRefresh,
    handleAdd,
    handleEdit,
    handleDelete,
    handleSync,
    handleExport,
<<<<<<< HEAD
    handleSearch
  } = useGridActions({
    onRefresh,
    onAdd,
    onEdit,
    onDelete,
    onSync,
    onExport,
    onSearch,
    selectedRows,
    data,
    gridName,
    searchableFields
  });

  // Local state
  const [contextMenu, setContextMenu] = useState(null);
  const [viewMode, setViewMode] = useState(defaultViewMode);
  const [selectedRecord, setSelectedRecord] = useState(null);
  const [detailsDialogOpen, setDetailsDialogOpen] = useState(false);
  const [filtersVisible, setFiltersVisible] = useState(false);
  const [searchValue, setSearchValue] = useState('');

  const gridRef = useRef(null);

  // Memoize data with performance optimizations
  const memoizedData = useMemo(() => {
    if (!Array.isArray(data)) {
      console.warn('BaseGrid: data prop is not an array, using empty array');
      return [];
    }

    if (data.length > (virtualizationThreshold || 1000)) {
      console.info(`BaseGrid: Large dataset detected (${data.length} rows), virtualization enabled`);
    }

    return data;
  }, [data, virtualizationThreshold]);

  // Column processing state
  const [processedColumns, setProcessedColumns] = useState([]);

  // Build base columns synchronously
  const baseColumns = useMemo(() => {
    if (!Array.isArray(gridColumns)) {
      console.warn('BaseGrid: gridColumns is not an array, using empty array');
      return [];
    }

    let columns = [...gridColumns];

    // Add row number column if needed
    if (toolbarConfig.showRowNumbers) {
      columns = [rowNumberColumn, ...columns];
    }

    // Add pre and end columns
    columns = [...preColumns, ...columns, ...endColumns];

    return columns;
  }, [gridColumns, preColumns, endColumns, toolbarConfig.showRowNumbers]);

  // Processing state to prevent excessive re-renders
  const processingRef = useRef(false);
  const lastProcessedRef = useRef('');

  // Apply async column settings and enhancements
  useEffect(() => {
    const processingKey = `${baseColumns.length}-${gridName}-${enableI18n}-${enableSorting}-${enableFiltering}`;

    if (processingRef.current || lastProcessedRef.current === processingKey) {
      return;
    }

    const processColumns = async () => {
      processingRef.current = true;

      try {
        let columns = baseColumns;

        // Apply saved column settings (ASYNC)
        if (gridName && columns.length > 0) {
          columns = await applySavedColumnSettings(gridName, columns);
        }

        // Enhance columns with translations and feature flags (SYNC)
        columns = enhanceColumns(columns, {
          enableI18n,
          translate: safeTranslate,
          enableSorting,
          enableFiltering
        });

        if (!Array.isArray(columns)) {
          console.warn('BaseGrid: processColumns resulted in non-array, using base columns');
          columns = baseColumns;
        }

        setProcessedColumns(columns);
        lastProcessedRef.current = processingKey;

      } catch (error) {
        console.error('BaseGrid: Error processing columns:', error);
        const fallbackColumns = enhanceColumns(baseColumns, {
          enableI18n,
          translate: safeTranslate,
          enableSorting,
          enableFiltering
        });
        setProcessedColumns(fallbackColumns);
        lastProcessedRef.current = processingKey;
      } finally {
        processingRef.current = false;
      }
    };

    if (baseColumns.length > 0) {
      processColumns();
    } else {
      setProcessedColumns([]);
      lastProcessedRef.current = processingKey;
    }
  }, [baseColumns, gridName, enableI18n, enableSorting, enableFiltering, safeTranslate]);

  // Calculate grid height
  const gridHeight = useMemo(() => {
    const baseHeight = window.innerHeight - HEADER_HEIGHT - FOOTER_HEIGHT;
    const statsHeight = showStatsCards ? STATS_CARD_HEIGHT : 0;
    const toolbarHeight = 155;
    return baseHeight - statsHeight - toolbarHeight;
  }, [showStatsCards]);

  // Cache management effect
  useEffect(() => {
    if (enableCache && memoizedData.length > 0) {
      setCacheData(memoizedData, {
        pagination: paginationModel,
        sort: sortModel,
        filter: filterModel,
        timestamp: Date.now()
      });
    }
  }, [memoizedData, paginationModel, sortModel, filterModel, enableCache, setCacheData]);

  // Selection change handler
=======
    handleImport,
  } = useGridActions(gridName);

  // Enhanced columns with memoization
  const enhancedColumns = useMemo(() => {
    return enhanceColumns(columns, {
      enableSorting,
      enableFiltering,
      gridTheme,
      settings,
    });
  }, [columns, enableSorting, enableFiltering, gridTheme, settings]);

  // Filtered data with deferred search
  const filteredData = useMemo(() => {
    if (!deferredSearchQuery) return localData;

    const query = deferredSearchQuery.toLowerCase();

    return localData.filter(row =>
      searchFields.some(field =>
        String(row[field] || '').toLowerCase().includes(query),
      ),
    );
  }, [localData, deferredSearchQuery, searchFields]);

  // Stats calculation
  const calculatedStats = useMemo(() => {
    const total = filteredData.length;
    const active = filteredData.filter(row => row.status === 'active' || row.is_active).length;
    const inactive = total - active;
    const selected = selectedRows.length;

    return { total, active, inactive, selected };
  }, [filteredData, selectedRows]);

  // Data fetching with error handling
  const fetchData = useCallback(async () => {
    if (!apiService || !apiEndpoint) return;

    setLocalLoading(true);
    setLocalError(null);

    try {
      // Check cache first
      const cachedData = getCacheData();

      if (cachedData && !onRefresh) {
        setLocalData(cachedData);
        setLocalLoading(false);

        return;
      }

      const response = await apiService.get(apiEndpoint, { params: apiParams });
      const responseData = response.data?.items || response.data || response;

      startTransition(() => {
        setLocalData(responseData);
        setCacheData(responseData);
        setStats(calculatedStats);
      });

    } catch (error) {
      console.error(`Error fetching ${gridName} data:`, error);
      setLocalError(error);
      onError?.(error);
      toast.error(`Failed to load ${gridName} data`);
    } finally {
      setLocalLoading(false);
    }
  }, [apiService, apiEndpoint, apiParams, gridName, getCacheData, setCacheData, onError, onRefresh, calculatedStats]);

  // Modern event handlers with transitions
  const handleRefresh = useCallback(() => {
    startTransition(() => {
      clearCache();
      fetchData();
    });
    onRefresh?.();
  }, [clearCache, fetchData, onRefresh]);

  const handleSearchChange = useCallback((query) => {
    startTransition(() => {
      setSearchQuery(query);
    });
    onSearch?.(query);
  }, [onSearch]);

>>>>>>> b7ef1358
  const handleSelectionChange = useCallback((newSelection) => {
    setSelectedRows(newSelection);
    onSelectionChange?.(newSelection);
<<<<<<< HEAD
  }, [setSelectedRows, onSelectionChange]);

  // Context menu handlers
  const handleContextMenu = useCallback((event, row) => {
    if (Object.keys(contextMenuActions).length === 0) return;

    event.preventDefault();
    setContextMenu({
      mouseX: event.clientX - 2,
      mouseY: event.clientY - 4,
      row
    });
  }, [contextMenuActions]);

  const handleContextMenuClose = useCallback(() => {
    setContextMenu(null);
  }, []);

  // View mode toggle
  const handleViewModeChange = useCallback((_event, newMode) => {
    if (newMode !== null) {
      setViewMode(newMode);
    }
  }, []);

  // Imperative handle for ref
=======
  }, [onSelectionChange]);

  const handleAdd = useCallback(() => {
    setDialogState(prev => ({ ...prev, add: true, selectedRecord: null }));
    onAdd?.();
  }, [onAdd]);

  const handleEdit = useCallback((record) => {
    setDialogState(prev => ({ ...prev, edit: true, selectedRecord: record }));
    onEdit?.(record);
  }, [onEdit]);

  const handleDelete = useCallback((records) => {
    setDialogState(prev => ({ ...prev, delete: true, selectedRecord: records }));
    onDelete?.(records);
  }, [onDelete]);

  const handleDialogClose = useCallback((dialogType) => {
    setDialogState(prev => ({ ...prev, [dialogType]: false, selectedRecord: null }));
  }, []);

  // Imperative API for ref
>>>>>>> b7ef1358
  useImperativeHandle(ref, () => ({
    exportState,
    importState,
    resetState,
    clearCache,
    invalidateCache,
    getSelectedRows: () => selectedRows,
<<<<<<< HEAD
    getGridData: () => data,
    getCacheStats: () => cacheStats,
    refreshGrid: handleRefresh,
    setViewMode,
    toggleFilters: () => setFiltersVisible(!filtersVisible)
  }), [exportState, importState, resetState, clearCache, invalidateCache, selectedRows, data, cacheStats, handleRefresh, filtersVisible]);

  // Helper function to determine grid type from grid name
  const getGridType = (name) => {
    if (name.toLowerCase().includes('mdm')) return 'mdm';
    if (name.toLowerCase().includes('cegid')) return 'cegid';
    if (name.toLowerCase().includes('dashboard')) return 'dashboard';
    return 'magento';
  };

  // Error boundary
  if (error) {
    return (
      <Paper sx={{ p: 3, ...sx }}>
=======
    getStats: () => calculatedStats,
  }), [handleRefresh, clearCache, handleExport, filteredData, selectedRows, calculatedStats]);

  // Effects
  useEffect(() => {
    fetchData();
  }, [fetchData]);

  useEffect(() => {
    setStats(calculatedStats);
  }, [calculatedStats]);

  // Error boundary error handler
  const handleError = useCallback((error, errorInfo) => {
    console.error('BaseGrid Error:', error, errorInfo);
    onError?.(error);
  }, [onError]);

  // Main grid content
  const GridContent = memo(() => (
    <Box
      sx={{
        height: '100%',
        width: '100%',
        display: 'flex',
        flexDirection: 'column',
        opacity: isPending ? 0.7 : 1,
        transition: 'opacity 0.2s ease',
        ...sx,
      }}
      id={gridId}
      role="grid"
      aria-labelledby={toolbarId}
    >
      {/* Stats Cards */}
      {enableStats && (
        <Box sx={{ mb: 2 }}>
          <BaseCard
            stats={stats}
            config={statsConfig}
            loading={localLoading}
          />
        </Box>
      )}

      {/* Toolbar */}
      {enableActions && (
        <Box sx={{ mb: 1 }}>
          <BaseToolbar
            id={toolbarId}
            searchId={searchId}
            config={toolbarConfig}
            customActions={customActions}
            selectedCount={selectedRows.length}
            searchQuery={searchQuery}
            onSearchChange={handleSearchChange}
            onRefresh={handleRefresh}
            onAdd={handleAdd}
            onEdit={() => handleEdit(selectedRows[0])}
            onDelete={() => handleDelete(selectedRows)}
            loading={localLoading}
            enableSearch={enableSearch}
          />
        </Box>
      )}

      {/* Error Display */}
      {localError && (
>>>>>>> b7ef1358
        <Alert severity="error" sx={{ mb: 2 }}>
          <Typography variant="h6" gutterBottom>
            Grid Error
          </Typography>
          <Typography variant="body2">
            {error.message || 'An unexpected error occurred'}
          </Typography>
        </Alert>
      </Paper>
    );
  }

  return (
    <>
      {/* Enhanced Toolbar */}
      <BaseToolbar
        gridName={gridName}
        gridType={getGridType(gridName)}
        config={toolbarConfig}
        customActions={customActions}
        customLeftActions={customLeftActions}
        selectedRows={selectedRows}
        onRefresh={handleRefresh}
        onAdd={handleAdd}
        onEdit={handleEdit}
        onDelete={handleDelete}
        onSync={handleSync}
        onExport={handleExport}
        onSearch={handleSearch}
        searchValue={searchValue}
        onFiltersToggle={() => setFiltersVisible(!filtersVisible)}
        filtersVisible={filtersVisible}
        columnVisibility={columnVisibility}
        onColumnVisibilityChange={setColumnVisibility}
        density={finalDensity}
        onDensityChange={setDensity}
        enableI18n={enableI18n}
        isRTL={enableRTL}
        loading={loading}
        viewMode={viewMode}
        onViewModeChange={handleViewModeChange}
        showCardView={showCardView}
        mdmStocks={mdmStocks}
        // Custom filter props
        succursaleOptions={succursaleOptions}
        currentSuccursale={currentSuccursale}
        onSuccursaleChange={onSuccursaleChange}
        sourceOptions={sourceOptions}
        currentSource={currentSource}
        onSourceChange={onSourceChange}
        showChangedOnly={showChangedOnly}
        setShowChangedOnly={setShowChangedOnly}
        onSyncStocksHandler={onSyncStocksHandler}
        onSyncAllHandler={onSyncAllHandler}
        canInfo={canInfo}
        onInfo={onInfo}
      />

      {/* Main Content Area */}
      {loading && (
        <Box sx={{ position: 'absolute', top: 0, left: 0, right: 0, zIndex: 1 }}>
          <Skeleton variant="rectangular" height={4} />
        </Box>
      )}

<<<<<<< HEAD
      <Fade in={!loading} timeout={300}>
        <Box
          sx={{
            flex: 1,
            minHeight: 0,
            maxHeight: gridHeight,
            width: '100%',
            display: 'flex',
            flexDirection: 'column',
            overflow: 'hidden'
          }}>
          {viewMode === 'card' && showCardView ? (
            <GridCardView
              data={data}
              columns={processedColumns}
              onRowClick={(row) => {
                setSelectedRecord(row);
                setDetailsDialogOpen(true);
              }}
              loading={loading}
            />
          ) : (
            <DataGrid
              ref={gridRef}
              rows={memoizedData}
              columns={processedColumns}
              loading={loading}

              // Performance optimizations
              disableVirtualization={!enableVirtualization || memoizedData.length < virtualizationThreshold}
              rowBuffer={rowBuffer}
              columnBuffer={columnBuffer}
              rowThreshold={rowThreshold}
              columnThreshold={columnThreshold}

              // Pagination
              paginationModel={paginationModel || { page: 0, pageSize: defaultPageSize }}
              onPaginationModelChange={useCallback((model) => {
                setPaginationModel(model);
                if (onPaginationModelChange) {
                  onPaginationModelChange(model);
                }
              }, [setPaginationModel, onPaginationModelChange])}
              pageSizeOptions={[10, 25, 50, 100]}
              paginationMode={paginationMode || "client"}
              {...(paginationMode === "server" ? {
                rowCount: typeof totalCount === 'number' && totalCount >= 0 ? totalCount : memoizedData.length
              } : {})}

              // Sorting
              sortModel={sortModel}
              onSortModelChange={useCallback((model) => {
                setSortModel(model);
                onSortChange?.(model);
              }, [setSortModel, onSortChange])}
              sortingOrder={['asc', 'desc']}

              // Filtering
              filterModel={filterModel}
              onFilterModelChange={useCallback((model) => {
                setFilterModel(model);
                onFilterChange?.(model);
                onFilterModelChange?.(model);
              }, [setFilterModel, onFilterChange, onFilterModelChange])}

              // Selection
              checkboxSelection={enableSelection}
              rowSelectionModel={selectedRows}
              onRowSelectionModelChange={handleSelectionChange}

              // Column management
              columnVisibilityModel={columnVisibility}
              onColumnVisibilityModelChange={setColumnVisibility}
              columnOrderModel={columnOrder}
              onColumnOrderModelChange={setColumnOrder}
              pinnedColumns={pinnedColumns}
              onPinnedColumnsChange={setPinnedColumns}

              // Density
              density={finalDensity}

              // Features
              disableColumnReorder={!enableColumnReordering}
              disableColumnResize={!enableColumnResizing}

              // Row configuration
              getRowId={getRowId}
              onRowClick={(params) => {
                onRowClick?.(params);
                setSelectedRecord(params.row);
                setDetailsDialogOpen(true);
              }}
              onRowDoubleClick={(params) => {
                onRowDoubleClick?.(params);
              }}
              onRowContextMenu={(params, event) => handleContextMenu(event, params.row)}

              // Disable default toolbar
              hideFooter={false}
              disableColumnMenu={false}

              {...props}
            />
          )}
        </Box>
      </Fade>

      {/* Stats Cards */}
      {showStatsCards && gridCards.length > 0 && (
        <Box
          className="stats-container"
          sx={{
            flexShrink: 0,
            borderTop: `1px solid ${gridTheme.borderColor}`,
            p: 2,
            backgroundColor: 'background.paper'
=======
      {/* Data Grid */}
      <Paper
        elevation={1}
        sx={{
          flexGrow: 1,
          height: 'auto',
          '& .MuiDataGrid-root': {
            border: 'none',
          },
        }}
      >
        <DataGrid
          {...props}
          rows={filteredData}
          columns={enhancedColumns}
          loading={localLoading}
          getRowId={getRowId}

          // Selection
          checkboxSelection={enableSelection}
          rowSelectionModel={selectedRows}
          onRowSelectionModelChange={handleSelectionChange}

          // Pagination
          paginationModel={paginationModel}
          onPaginationModelChange={setPaginationModel}
          pageSizeOptions={[10, 25, 50, 100]}

          // Sorting and filtering
          sortModel={sortModel}
          onSortModelChange={setSortModel}
          filterModel={filterModel}
          onFilterModelChange={setFilterModel}

          // Column management
          columnVisibilityModel={columnVisibility}
          onColumnVisibilityModelChange={setColumnVisibility}
          density={density}

          // Performance
          virtualization={enableVirtualization}
          disableRowSelectionOnClick={!enableSelection}

          // Accessibility
          aria-labelledby={toolbarId}
          aria-describedby={searchId}

          // Styling
          sx={{
            '& .MuiDataGrid-cell:focus': {
              outline: 'solid #2196f3 1px',
            },
            '& .MuiDataGrid-row:hover': {
              backgroundColor: gridTheme.palette.action.hover,
            },
>>>>>>> b7ef1358
          }}
        >
          <Box 
            sx={{ 
              display: 'grid',
              gridTemplateColumns: {
                xs: '1fr',
                sm: 'repeat(2, 1fr)',
                md: `repeat(${Math.min(gridCards.length, 4)}, 1fr)`
              },
              gap: 2
            }}
          >
            {gridCards.map((card, index) => (
              <BaseCard
                key={index}
                title={card.title}
                value={card.value}
                icon={card.icon}
                color={card.color}
                loading={loading}
                {...card}
              />
            ))}
          </Box>
        </Box>
      )}

      {/* Context Menu */}
      {contextMenu && (
        <GridContextMenu
          contextMenu={contextMenu}
          onClose={handleContextMenuClose}
          actions={contextMenuActions}
          row={contextMenu.row}
        />
<<<<<<< HEAD
      )}

      {/* Floating Action Buttons */}
      {enableFloatingActions && (
        <FloatingActionButtons
          actions={floatingActions}
          position={floatingPosition}
          variant={floatingVariant}
        />
      )}

      {/* Record Details Dialog */}
      <RecordDetailsDialog
        open={detailsDialogOpen}
        onClose={() => setDetailsDialogOpen(false)}
        record={selectedRecord}
        columns={processedColumns}
        title={safeTranslate('grid.common.recordDetails', 'Record Details')}
      />
    </>
=======
      </Paper>

      {/* Dialogs */}
      <BaseDialog
        type="add"
        open={dialogState.add}
        onClose={() => handleDialogClose('add')}
        config={dialogConfig}
        data={dialogState.selectedRecord}
      />

      <BaseDialog
        type="edit"
        open={dialogState.edit}
        onClose={() => handleDialogClose('edit')}
        config={dialogConfig}
        data={dialogState.selectedRecord}
      />

      <BaseDialog
        type="delete"
        open={dialogState.delete}
        onClose={() => handleDialogClose('delete')}
        config={dialogConfig}
        data={dialogState.selectedRecord}
      />

      {/* Custom content */}
      {children}
    </Box>
  ));

  // Render with optional Suspense and Error Boundary
  const content = enableSuspense ? (
    <Suspense fallback={<GridLoadingSkeleton />}>
      <GridContent />
    </Suspense>
  ) : (
    <GridContent />
  );

  return enableErrorBoundary ? (
    <ErrorBoundary
      FallbackComponent={GridErrorFallback}
      onError={handleError}
      resetKeys={[gridName, data]}
    >
      {content}
    </ErrorBoundary>
  ) : (
    content
>>>>>>> b7ef1358
  );
});

BaseGrid.displayName = 'BaseGrid';

BaseGrid.propTypes = {
  // Core props
  gridName: PropTypes.string,
  columns: PropTypes.array,
  data: PropTypes.array,
  loading: PropTypes.bool,
  error: PropTypes.object,
  getRowId: PropTypes.func,
  density: PropTypes.oneOf(['compact', 'standard', 'comfortable']),

  // Feature toggles
  enableCache: PropTypes.bool,
  enableI18n: PropTypes.bool,
  enableRTL: PropTypes.bool,
  enableSelection: PropTypes.bool,
  enableSorting: PropTypes.bool,
  enableFiltering: PropTypes.bool,
  enableColumnReordering: PropTypes.bool,
  enableColumnResizing: PropTypes.bool,

  // Performance options
  virtualizationThreshold: PropTypes.number,
  enableVirtualization: PropTypes.bool,
  rowBuffer: PropTypes.number,
  columnBuffer: PropTypes.number,
  rowThreshold: PropTypes.number,
  columnThreshold: PropTypes.number,

  // View options
  showStatsCards: PropTypes.bool,
  showCardView: PropTypes.bool,
  defaultViewMode: PropTypes.oneOf(['grid', 'card']),
  gridCards: PropTypes.array,
  totalCount: PropTypes.number,
  defaultPageSize: PropTypes.number,
  paginationMode: PropTypes.oneOf(['client', 'server']),
  onPaginationModelChange: PropTypes.func,

  // Toolbar configuration
  toolbarConfig: PropTypes.object,
  customActions: PropTypes.array,
  customLeftActions: PropTypes.array,

  // Context menu configuration
  contextMenuActions: PropTypes.object,

  // Floating actions configuration
  floatingActions: PropTypes.object,
  floatingPosition: PropTypes.string,
  floatingVariant: PropTypes.string,
  enableFloatingActions: PropTypes.bool,

  // Filter configuration
  filterOptions: PropTypes.array,
  currentFilter: PropTypes.string,
  onFilterChange: PropTypes.func,
  childFilterModel: PropTypes.object,
  searchableFields: PropTypes.array,

  // Event handlers
  onSelectionChange: PropTypes.func,
  onError: PropTypes.func,
  onExport: PropTypes.func,
  onAdd: PropTypes.func,
  onEdit: PropTypes.func,
  onDelete: PropTypes.func,
  onSync: PropTypes.func,
  onSearch: PropTypes.func,
  onSortChange: PropTypes.func,
  onFilterModelChange: PropTypes.func,
  onRowClick: PropTypes.func,
  onRowDoubleClick: PropTypes.func,
  onRefresh: PropTypes.func,

  // Advanced props
  preColumns: PropTypes.array,
  endColumns: PropTypes.array,
  initialVisibleColumns: PropTypes.array,
  sx: PropTypes.object,

  // Custom filter props
  succursaleOptions: PropTypes.array,
  currentSuccursale: PropTypes.string,
  onSuccursaleChange: PropTypes.func,
  sourceOptions: PropTypes.array,
  currentSource: PropTypes.string,
  onSourceChange: PropTypes.func,
  showChangedOnly: PropTypes.bool,
  setShowChangedOnly: PropTypes.func,
  onSyncStocksHandler: PropTypes.func,
  onSyncAllHandler: PropTypes.func,
  canInfo: PropTypes.bool,
  onInfo: PropTypes.func,
  mdmStocks: PropTypes.bool
};

// Memoize the component for performance optimization
const MemoizedBaseGrid = memo(BaseGrid, (prevProps, nextProps) => {
  const criticalProps = ['data', 'loading', 'columns', 'totalCount'];

  for (const prop of criticalProps) {
    if (prevProps[prop] !== nextProps[prop]) {
      return false;
    }
  }

  if (Array.isArray(prevProps.data) && Array.isArray(nextProps.data)) {
    if (prevProps.data.length !== nextProps.data.length) {
      return false;
    }
    const checkCount = Math.min(5, prevProps.data.length);
    for (let i = 0; i < checkCount; i++) {
      if (prevProps.data[i] !== nextProps.data[i]) {
        return false;
      }
    }
  }

  return true;
});

MemoizedBaseGrid.displayName = 'MemoizedBaseGrid';

export default MemoizedBaseGrid;<|MERGE_RESOLUTION|>--- conflicted
+++ resolved
@@ -1,16 +1,4 @@
 /**
-<<<<<<< HEAD
- * BaseGrid - Enhanced Grid Component Foundation
- * Combines the best features from UnifiedGrid and BaseGrid with DRY optimization
- * Features: Advanced state management, performance optimization, standardized patterns
- */
-
-import React, { useState, useCallback, useMemo, useEffect, useRef, forwardRef, useImperativeHandle, memo } from 'react';
-import {
-  Box,
-  Paper,
-  Typography,
-=======
  * BaseGrid - Modern React 18 Base Grid Component
  *
  * Features:
@@ -44,41 +32,29 @@
   Box,
   Paper,
   Skeleton,
->>>>>>> b7ef1358
   Alert,
-  Skeleton,
   Fade,
-<<<<<<< HEAD
-  useTheme,
-  useMediaQuery
-=======
   CircularProgress,
   Typography,
->>>>>>> b7ef1358
 } from '@mui/material';
 import { DataGrid } from '@mui/x-data-grid';
-import PropTypes from 'prop-types';
-
-// Enhanced components
-import BaseToolbar from './BaseToolbar';
-import BaseCard from './BaseCard';
-import BaseDialog from './BaseDialog';
-import TooltipWrapper from '../common/TooltipWrapper';
-import GridContextMenu from '../grids/GridContextMenu';
-import FloatingActionButtons from '../grids/FloatingActionButtons';
-import GridCardView from '../common/GridCardView';
-import RecordDetailsDialog from '../common/RecordDetailsDialog';
-
-<<<<<<< HEAD
-// Hooks and utilities
-import { useGridCache } from '../../hooks/useGridCache';
-import { useGridState } from '../../hooks/useGridState';
-import { useGridActions } from '../../hooks/useGridActions';
+import { toast } from 'react-toastify';
+
+// Error Boundary for component-level error handling
+import { ErrorBoundary } from 'react-error-boundary';
+
+// Modern hooks and utilities
 import { useOptimizedGridTheme } from '../../hooks/useOptimizedTheme';
 import { useSettings } from '../../contexts/SettingsContext';
-import { enhanceColumns, applySavedColumnSettings, rowNumberColumn } from '../../utils/gridUtils';
-import { HEADER_HEIGHT, FOOTER_HEIGHT, STATS_CARD_HEIGHT } from '../Layout/Constants';
-=======
+import { useGridState } from '../../hooks/useGridState';
+import { useGridCache } from '../../hooks/useGridCache';
+import { useGridActions } from '../../hooks/useGridActions';
+
+// Base components
+import BaseToolbar from './BaseToolbar';
+import BaseDialog from './BaseDialog';
+import BaseCard from './BaseCard';
+
 // Utilities
 import { enhanceColumns, applySavedColumnSettings } from '../../utils/gridUtils';
 
@@ -113,145 +89,58 @@
     <Skeleton variant="rectangular" width="100%" height={300} />
   </Box>
 ));
->>>>>>> b7ef1358
 
 /**
- * Enhanced BaseGrid Component
- * 
- * Combines the best features from UnifiedGrid and BaseGrid with DRY optimization:
- * - Advanced state management with useGridState
- * - Performance optimization with caching
- * - Comprehensive feature set with modular design
- * - Responsive design and accessibility
- * - Context menus, floating actions, and card view
+ * BaseGrid Component with React 18 Features
  */
-const BaseGrid = forwardRef(({
+const BaseGrid = memo(forwardRef(({
   // Core props
-  gridName = 'BaseGrid',
-  columns: gridColumns = [],
+  gridName,
+  columns = [],
   data = [],
   loading = false,
   error = null,
-<<<<<<< HEAD
-  getRowId = (row) => row.id || row.entity_id,
-  density = 'standard',
-=======
 
   // API props
   apiService,
   apiEndpoint,
   apiParams = {},
->>>>>>> b7ef1358
 
   // Feature toggles
-  enableCache = true,
-  enableI18n = true,
-  enableRTL = false,
+  enableSuspense = true,
+  enableErrorBoundary = true,
+  enableVirtualization = true,
   enableSelection = true,
   enableSorting = true,
   enableFiltering = true,
-<<<<<<< HEAD
-  enableColumnReordering = true,
-  enableColumnResizing = true,
-
-  // Performance options
-  virtualizationThreshold = 1000,
-  enableVirtualization = true,
-  rowBuffer = 10,
-  columnBuffer = 2,
-  rowThreshold = 3,
-  columnThreshold = 3,
-
-  // View options
-  showStatsCards = true,
-  showCardView = true,
-  defaultViewMode = 'grid',
-  gridCards = [],
-  totalCount = 0,
-  defaultPageSize = 25,
-  paginationMode = "client",
-  onPaginationModelChange,
-=======
   enableSearch = true,
   enableStats = true,
   enableActions = true,
->>>>>>> b7ef1358
 
   // Toolbar configuration
   toolbarConfig = {},
   customActions = [],
-<<<<<<< HEAD
-  customLeftActions = [],
-
-  // Context menu configuration
-  contextMenuActions = {},
-
-  // Floating actions configuration
-  floatingActions = {},
-  floatingPosition = 'bottom-right',
-  floatingVariant = 'speedDial',
-  enableFloatingActions = false,
-
-  // Filter configuration
-  filterOptions = [],
-  currentFilter = 'all',
-  onFilterChange,
-  childFilterModel,
-  searchableFields = ['sku', 'name', 'Code_MDM', 'reference'],
-=======
 
   // Dialog configuration
   dialogConfig = {},
 
   // Stats configuration
   statsConfig = {},
->>>>>>> b7ef1358
 
   // Event handlers
-  onSelectionChange,
-  onError,
-  onExport,
+  onRefresh,
   onAdd,
   onEdit,
   onDelete,
-  onSync,
   onSearch,
-<<<<<<< HEAD
-  onSortChange,
-  onFilterModelChange,
-  onRowClick,
-  onRowDoubleClick,
-  onRefresh,
-=======
   onSelectionChange,
   onError,
->>>>>>> b7ef1358
 
   // Advanced props
-  preColumns = [],
-  endColumns = [],
-  initialVisibleColumns = [],
+  searchFields = ['name', 'sku', 'code'],
+  getRowId = (row) => row.id || row.entity_id,
   sx = {},
 
-<<<<<<< HEAD
-  // Custom filter props for specialized grids
-  succursaleOptions,
-  currentSuccursale,
-  onSuccursaleChange,
-  sourceOptions,
-  currentSource,
-  onSourceChange,
-  showChangedOnly,
-  setShowChangedOnly,
-  onSyncStocksHandler,
-  onSyncAllHandler,
-  canInfo,
-  onInfo,
-  mdmStocks = false,
-
-  ...props
-}, ref) => {
-=======
   // Children for custom content
   children,
 
@@ -287,52 +176,11 @@
   // Deferred value for search optimization
   const deferredSearchQuery = useDeferredValue(searchQuery);
 
->>>>>>> b7ef1358
   // Optimized theme and settings
   const gridTheme = useOptimizedGridTheme();
-  const theme = useTheme();
-  const isMobile = useMediaQuery(theme.breakpoints.down('md'));
-  
-  // Settings integration
   const { settings } = useSettings();
-<<<<<<< HEAD
-  const userPreferences = settings?.preferences || {};
-  const gridSettings = settings?.gridSettings || {};
-  
-  // Apply user density preference if not explicitly set  
-  const effectiveDensity = (density !== undefined ? density : userPreferences.density) || 'standard';
-  
-  // Apply user page size preference if not explicitly set
-  const effectivePageSize = defaultPageSize || 
-                           gridSettings.defaultPageSize || 
-                           userPreferences.defaultPageSize || 
-                           25;
-
-  // Stable translation function
-  const safeTranslate = useCallback((key, fallback = key) => {
-    try {
-      return enableI18n ? (fallback || key) : (fallback || key);
-    } catch (error) {
-      return fallback || key;
-    }
-  }, [enableI18n]);
-
-  // Grid state management with settings integration
-  const gridState = useGridState(gridName, {
-    enablePersistence: true,
-    initialState: {
-      paginationModel: { page: 0, pageSize: effectivePageSize },
-      selectedRows: [],
-      columnVisibility: {},
-      density: effectiveDensity
-    }
-  });
-
-  // Destructure grid state
-=======
 
   // Grid state management
->>>>>>> b7ef1358
   const {
     paginationModel,
     setPaginationModel,
@@ -340,199 +188,23 @@
     setSortModel,
     filterModel,
     setFilterModel,
-    selectedRows,
-    setSelectedRows,
     columnVisibility,
     setColumnVisibility,
-<<<<<<< HEAD
-    density: gridStateDensity,
-    setDensity,
-    columnOrder,
-    setColumnOrder,
-    pinnedColumns,
-    setPinnedColumns,
-    exportState,
-    importState,
-    resetState
-  } = gridState;
-
-  // Use the grid state density or fallback to effective density
-  const finalDensity = gridStateDensity || effectiveDensity;
-=======
     density,
     setDensity,
   } = useGridState(gridName);
->>>>>>> b7ef1358
 
   // Cache management
   const {
+    getCacheData,
     setCacheData,
     clearCache,
-<<<<<<< HEAD
-    invalidateCache,
-    cacheStats
-  } = useGridCache(gridName, enableCache);
-
-  // Grid actions hook
-=======
   } = useGridCache(gridName);
 
   // Grid actions
->>>>>>> b7ef1358
   const {
-    handleRefresh,
-    handleAdd,
-    handleEdit,
-    handleDelete,
-    handleSync,
+    handleBulkAction,
     handleExport,
-<<<<<<< HEAD
-    handleSearch
-  } = useGridActions({
-    onRefresh,
-    onAdd,
-    onEdit,
-    onDelete,
-    onSync,
-    onExport,
-    onSearch,
-    selectedRows,
-    data,
-    gridName,
-    searchableFields
-  });
-
-  // Local state
-  const [contextMenu, setContextMenu] = useState(null);
-  const [viewMode, setViewMode] = useState(defaultViewMode);
-  const [selectedRecord, setSelectedRecord] = useState(null);
-  const [detailsDialogOpen, setDetailsDialogOpen] = useState(false);
-  const [filtersVisible, setFiltersVisible] = useState(false);
-  const [searchValue, setSearchValue] = useState('');
-
-  const gridRef = useRef(null);
-
-  // Memoize data with performance optimizations
-  const memoizedData = useMemo(() => {
-    if (!Array.isArray(data)) {
-      console.warn('BaseGrid: data prop is not an array, using empty array');
-      return [];
-    }
-
-    if (data.length > (virtualizationThreshold || 1000)) {
-      console.info(`BaseGrid: Large dataset detected (${data.length} rows), virtualization enabled`);
-    }
-
-    return data;
-  }, [data, virtualizationThreshold]);
-
-  // Column processing state
-  const [processedColumns, setProcessedColumns] = useState([]);
-
-  // Build base columns synchronously
-  const baseColumns = useMemo(() => {
-    if (!Array.isArray(gridColumns)) {
-      console.warn('BaseGrid: gridColumns is not an array, using empty array');
-      return [];
-    }
-
-    let columns = [...gridColumns];
-
-    // Add row number column if needed
-    if (toolbarConfig.showRowNumbers) {
-      columns = [rowNumberColumn, ...columns];
-    }
-
-    // Add pre and end columns
-    columns = [...preColumns, ...columns, ...endColumns];
-
-    return columns;
-  }, [gridColumns, preColumns, endColumns, toolbarConfig.showRowNumbers]);
-
-  // Processing state to prevent excessive re-renders
-  const processingRef = useRef(false);
-  const lastProcessedRef = useRef('');
-
-  // Apply async column settings and enhancements
-  useEffect(() => {
-    const processingKey = `${baseColumns.length}-${gridName}-${enableI18n}-${enableSorting}-${enableFiltering}`;
-
-    if (processingRef.current || lastProcessedRef.current === processingKey) {
-      return;
-    }
-
-    const processColumns = async () => {
-      processingRef.current = true;
-
-      try {
-        let columns = baseColumns;
-
-        // Apply saved column settings (ASYNC)
-        if (gridName && columns.length > 0) {
-          columns = await applySavedColumnSettings(gridName, columns);
-        }
-
-        // Enhance columns with translations and feature flags (SYNC)
-        columns = enhanceColumns(columns, {
-          enableI18n,
-          translate: safeTranslate,
-          enableSorting,
-          enableFiltering
-        });
-
-        if (!Array.isArray(columns)) {
-          console.warn('BaseGrid: processColumns resulted in non-array, using base columns');
-          columns = baseColumns;
-        }
-
-        setProcessedColumns(columns);
-        lastProcessedRef.current = processingKey;
-
-      } catch (error) {
-        console.error('BaseGrid: Error processing columns:', error);
-        const fallbackColumns = enhanceColumns(baseColumns, {
-          enableI18n,
-          translate: safeTranslate,
-          enableSorting,
-          enableFiltering
-        });
-        setProcessedColumns(fallbackColumns);
-        lastProcessedRef.current = processingKey;
-      } finally {
-        processingRef.current = false;
-      }
-    };
-
-    if (baseColumns.length > 0) {
-      processColumns();
-    } else {
-      setProcessedColumns([]);
-      lastProcessedRef.current = processingKey;
-    }
-  }, [baseColumns, gridName, enableI18n, enableSorting, enableFiltering, safeTranslate]);
-
-  // Calculate grid height
-  const gridHeight = useMemo(() => {
-    const baseHeight = window.innerHeight - HEADER_HEIGHT - FOOTER_HEIGHT;
-    const statsHeight = showStatsCards ? STATS_CARD_HEIGHT : 0;
-    const toolbarHeight = 155;
-    return baseHeight - statsHeight - toolbarHeight;
-  }, [showStatsCards]);
-
-  // Cache management effect
-  useEffect(() => {
-    if (enableCache && memoizedData.length > 0) {
-      setCacheData(memoizedData, {
-        pagination: paginationModel,
-        sort: sortModel,
-        filter: filterModel,
-        timestamp: Date.now()
-      });
-    }
-  }, [memoizedData, paginationModel, sortModel, filterModel, enableCache, setCacheData]);
-
-  // Selection change handler
-=======
     handleImport,
   } = useGridActions(gridName);
 
@@ -622,38 +294,11 @@
     onSearch?.(query);
   }, [onSearch]);
 
->>>>>>> b7ef1358
   const handleSelectionChange = useCallback((newSelection) => {
-    setSelectedRows(newSelection);
+    startTransition(() => {
+      setSelectedRows(newSelection);
+    });
     onSelectionChange?.(newSelection);
-<<<<<<< HEAD
-  }, [setSelectedRows, onSelectionChange]);
-
-  // Context menu handlers
-  const handleContextMenu = useCallback((event, row) => {
-    if (Object.keys(contextMenuActions).length === 0) return;
-
-    event.preventDefault();
-    setContextMenu({
-      mouseX: event.clientX - 2,
-      mouseY: event.clientY - 4,
-      row
-    });
-  }, [contextMenuActions]);
-
-  const handleContextMenuClose = useCallback(() => {
-    setContextMenu(null);
-  }, []);
-
-  // View mode toggle
-  const handleViewModeChange = useCallback((_event, newMode) => {
-    if (newMode !== null) {
-      setViewMode(newMode);
-    }
-  }, []);
-
-  // Imperative handle for ref
-=======
   }, [onSelectionChange]);
 
   const handleAdd = useCallback(() => {
@@ -676,35 +321,11 @@
   }, []);
 
   // Imperative API for ref
->>>>>>> b7ef1358
   useImperativeHandle(ref, () => ({
-    exportState,
-    importState,
-    resetState,
+    refresh: handleRefresh,
     clearCache,
-    invalidateCache,
+    exportData: () => handleExport(filteredData),
     getSelectedRows: () => selectedRows,
-<<<<<<< HEAD
-    getGridData: () => data,
-    getCacheStats: () => cacheStats,
-    refreshGrid: handleRefresh,
-    setViewMode,
-    toggleFilters: () => setFiltersVisible(!filtersVisible)
-  }), [exportState, importState, resetState, clearCache, invalidateCache, selectedRows, data, cacheStats, handleRefresh, filtersVisible]);
-
-  // Helper function to determine grid type from grid name
-  const getGridType = (name) => {
-    if (name.toLowerCase().includes('mdm')) return 'mdm';
-    if (name.toLowerCase().includes('cegid')) return 'cegid';
-    if (name.toLowerCase().includes('dashboard')) return 'dashboard';
-    return 'magento';
-  };
-
-  // Error boundary
-  if (error) {
-    return (
-      <Paper sx={{ p: 3, ...sx }}>
-=======
     getStats: () => calculatedStats,
   }), [handleRefresh, clearCache, handleExport, filteredData, selectedRows, calculatedStats]);
 
@@ -773,190 +394,11 @@
 
       {/* Error Display */}
       {localError && (
->>>>>>> b7ef1358
         <Alert severity="error" sx={{ mb: 2 }}>
-          <Typography variant="h6" gutterBottom>
-            Grid Error
-          </Typography>
-          <Typography variant="body2">
-            {error.message || 'An unexpected error occurred'}
-          </Typography>
+          {localError.message || 'An error occurred while loading data'}
         </Alert>
-      </Paper>
-    );
-  }
-
-  return (
-    <>
-      {/* Enhanced Toolbar */}
-      <BaseToolbar
-        gridName={gridName}
-        gridType={getGridType(gridName)}
-        config={toolbarConfig}
-        customActions={customActions}
-        customLeftActions={customLeftActions}
-        selectedRows={selectedRows}
-        onRefresh={handleRefresh}
-        onAdd={handleAdd}
-        onEdit={handleEdit}
-        onDelete={handleDelete}
-        onSync={handleSync}
-        onExport={handleExport}
-        onSearch={handleSearch}
-        searchValue={searchValue}
-        onFiltersToggle={() => setFiltersVisible(!filtersVisible)}
-        filtersVisible={filtersVisible}
-        columnVisibility={columnVisibility}
-        onColumnVisibilityChange={setColumnVisibility}
-        density={finalDensity}
-        onDensityChange={setDensity}
-        enableI18n={enableI18n}
-        isRTL={enableRTL}
-        loading={loading}
-        viewMode={viewMode}
-        onViewModeChange={handleViewModeChange}
-        showCardView={showCardView}
-        mdmStocks={mdmStocks}
-        // Custom filter props
-        succursaleOptions={succursaleOptions}
-        currentSuccursale={currentSuccursale}
-        onSuccursaleChange={onSuccursaleChange}
-        sourceOptions={sourceOptions}
-        currentSource={currentSource}
-        onSourceChange={onSourceChange}
-        showChangedOnly={showChangedOnly}
-        setShowChangedOnly={setShowChangedOnly}
-        onSyncStocksHandler={onSyncStocksHandler}
-        onSyncAllHandler={onSyncAllHandler}
-        canInfo={canInfo}
-        onInfo={onInfo}
-      />
-
-      {/* Main Content Area */}
-      {loading && (
-        <Box sx={{ position: 'absolute', top: 0, left: 0, right: 0, zIndex: 1 }}>
-          <Skeleton variant="rectangular" height={4} />
-        </Box>
       )}
 
-<<<<<<< HEAD
-      <Fade in={!loading} timeout={300}>
-        <Box
-          sx={{
-            flex: 1,
-            minHeight: 0,
-            maxHeight: gridHeight,
-            width: '100%',
-            display: 'flex',
-            flexDirection: 'column',
-            overflow: 'hidden'
-          }}>
-          {viewMode === 'card' && showCardView ? (
-            <GridCardView
-              data={data}
-              columns={processedColumns}
-              onRowClick={(row) => {
-                setSelectedRecord(row);
-                setDetailsDialogOpen(true);
-              }}
-              loading={loading}
-            />
-          ) : (
-            <DataGrid
-              ref={gridRef}
-              rows={memoizedData}
-              columns={processedColumns}
-              loading={loading}
-
-              // Performance optimizations
-              disableVirtualization={!enableVirtualization || memoizedData.length < virtualizationThreshold}
-              rowBuffer={rowBuffer}
-              columnBuffer={columnBuffer}
-              rowThreshold={rowThreshold}
-              columnThreshold={columnThreshold}
-
-              // Pagination
-              paginationModel={paginationModel || { page: 0, pageSize: defaultPageSize }}
-              onPaginationModelChange={useCallback((model) => {
-                setPaginationModel(model);
-                if (onPaginationModelChange) {
-                  onPaginationModelChange(model);
-                }
-              }, [setPaginationModel, onPaginationModelChange])}
-              pageSizeOptions={[10, 25, 50, 100]}
-              paginationMode={paginationMode || "client"}
-              {...(paginationMode === "server" ? {
-                rowCount: typeof totalCount === 'number' && totalCount >= 0 ? totalCount : memoizedData.length
-              } : {})}
-
-              // Sorting
-              sortModel={sortModel}
-              onSortModelChange={useCallback((model) => {
-                setSortModel(model);
-                onSortChange?.(model);
-              }, [setSortModel, onSortChange])}
-              sortingOrder={['asc', 'desc']}
-
-              // Filtering
-              filterModel={filterModel}
-              onFilterModelChange={useCallback((model) => {
-                setFilterModel(model);
-                onFilterChange?.(model);
-                onFilterModelChange?.(model);
-              }, [setFilterModel, onFilterChange, onFilterModelChange])}
-
-              // Selection
-              checkboxSelection={enableSelection}
-              rowSelectionModel={selectedRows}
-              onRowSelectionModelChange={handleSelectionChange}
-
-              // Column management
-              columnVisibilityModel={columnVisibility}
-              onColumnVisibilityModelChange={setColumnVisibility}
-              columnOrderModel={columnOrder}
-              onColumnOrderModelChange={setColumnOrder}
-              pinnedColumns={pinnedColumns}
-              onPinnedColumnsChange={setPinnedColumns}
-
-              // Density
-              density={finalDensity}
-
-              // Features
-              disableColumnReorder={!enableColumnReordering}
-              disableColumnResize={!enableColumnResizing}
-
-              // Row configuration
-              getRowId={getRowId}
-              onRowClick={(params) => {
-                onRowClick?.(params);
-                setSelectedRecord(params.row);
-                setDetailsDialogOpen(true);
-              }}
-              onRowDoubleClick={(params) => {
-                onRowDoubleClick?.(params);
-              }}
-              onRowContextMenu={(params, event) => handleContextMenu(event, params.row)}
-
-              // Disable default toolbar
-              hideFooter={false}
-              disableColumnMenu={false}
-
-              {...props}
-            />
-          )}
-        </Box>
-      </Fade>
-
-      {/* Stats Cards */}
-      {showStatsCards && gridCards.length > 0 && (
-        <Box
-          className="stats-container"
-          sx={{
-            flexShrink: 0,
-            borderTop: `1px solid ${gridTheme.borderColor}`,
-            p: 2,
-            backgroundColor: 'background.paper'
-=======
       {/* Data Grid */}
       <Paper
         elevation={1}
@@ -1012,65 +454,8 @@
             '& .MuiDataGrid-row:hover': {
               backgroundColor: gridTheme.palette.action.hover,
             },
->>>>>>> b7ef1358
           }}
-        >
-          <Box 
-            sx={{ 
-              display: 'grid',
-              gridTemplateColumns: {
-                xs: '1fr',
-                sm: 'repeat(2, 1fr)',
-                md: `repeat(${Math.min(gridCards.length, 4)}, 1fr)`
-              },
-              gap: 2
-            }}
-          >
-            {gridCards.map((card, index) => (
-              <BaseCard
-                key={index}
-                title={card.title}
-                value={card.value}
-                icon={card.icon}
-                color={card.color}
-                loading={loading}
-                {...card}
-              />
-            ))}
-          </Box>
-        </Box>
-      )}
-
-      {/* Context Menu */}
-      {contextMenu && (
-        <GridContextMenu
-          contextMenu={contextMenu}
-          onClose={handleContextMenuClose}
-          actions={contextMenuActions}
-          row={contextMenu.row}
         />
-<<<<<<< HEAD
-      )}
-
-      {/* Floating Action Buttons */}
-      {enableFloatingActions && (
-        <FloatingActionButtons
-          actions={floatingActions}
-          position={floatingPosition}
-          variant={floatingVariant}
-        />
-      )}
-
-      {/* Record Details Dialog */}
-      <RecordDetailsDialog
-        open={detailsDialogOpen}
-        onClose={() => setDetailsDialogOpen(false)}
-        record={selectedRecord}
-        columns={processedColumns}
-        title={safeTranslate('grid.common.recordDetails', 'Record Details')}
-      />
-    </>
-=======
       </Paper>
 
       {/* Dialogs */}
@@ -1122,133 +507,9 @@
     </ErrorBoundary>
   ) : (
     content
->>>>>>> b7ef1358
   );
-});
+}));
 
 BaseGrid.displayName = 'BaseGrid';
 
-BaseGrid.propTypes = {
-  // Core props
-  gridName: PropTypes.string,
-  columns: PropTypes.array,
-  data: PropTypes.array,
-  loading: PropTypes.bool,
-  error: PropTypes.object,
-  getRowId: PropTypes.func,
-  density: PropTypes.oneOf(['compact', 'standard', 'comfortable']),
-
-  // Feature toggles
-  enableCache: PropTypes.bool,
-  enableI18n: PropTypes.bool,
-  enableRTL: PropTypes.bool,
-  enableSelection: PropTypes.bool,
-  enableSorting: PropTypes.bool,
-  enableFiltering: PropTypes.bool,
-  enableColumnReordering: PropTypes.bool,
-  enableColumnResizing: PropTypes.bool,
-
-  // Performance options
-  virtualizationThreshold: PropTypes.number,
-  enableVirtualization: PropTypes.bool,
-  rowBuffer: PropTypes.number,
-  columnBuffer: PropTypes.number,
-  rowThreshold: PropTypes.number,
-  columnThreshold: PropTypes.number,
-
-  // View options
-  showStatsCards: PropTypes.bool,
-  showCardView: PropTypes.bool,
-  defaultViewMode: PropTypes.oneOf(['grid', 'card']),
-  gridCards: PropTypes.array,
-  totalCount: PropTypes.number,
-  defaultPageSize: PropTypes.number,
-  paginationMode: PropTypes.oneOf(['client', 'server']),
-  onPaginationModelChange: PropTypes.func,
-
-  // Toolbar configuration
-  toolbarConfig: PropTypes.object,
-  customActions: PropTypes.array,
-  customLeftActions: PropTypes.array,
-
-  // Context menu configuration
-  contextMenuActions: PropTypes.object,
-
-  // Floating actions configuration
-  floatingActions: PropTypes.object,
-  floatingPosition: PropTypes.string,
-  floatingVariant: PropTypes.string,
-  enableFloatingActions: PropTypes.bool,
-
-  // Filter configuration
-  filterOptions: PropTypes.array,
-  currentFilter: PropTypes.string,
-  onFilterChange: PropTypes.func,
-  childFilterModel: PropTypes.object,
-  searchableFields: PropTypes.array,
-
-  // Event handlers
-  onSelectionChange: PropTypes.func,
-  onError: PropTypes.func,
-  onExport: PropTypes.func,
-  onAdd: PropTypes.func,
-  onEdit: PropTypes.func,
-  onDelete: PropTypes.func,
-  onSync: PropTypes.func,
-  onSearch: PropTypes.func,
-  onSortChange: PropTypes.func,
-  onFilterModelChange: PropTypes.func,
-  onRowClick: PropTypes.func,
-  onRowDoubleClick: PropTypes.func,
-  onRefresh: PropTypes.func,
-
-  // Advanced props
-  preColumns: PropTypes.array,
-  endColumns: PropTypes.array,
-  initialVisibleColumns: PropTypes.array,
-  sx: PropTypes.object,
-
-  // Custom filter props
-  succursaleOptions: PropTypes.array,
-  currentSuccursale: PropTypes.string,
-  onSuccursaleChange: PropTypes.func,
-  sourceOptions: PropTypes.array,
-  currentSource: PropTypes.string,
-  onSourceChange: PropTypes.func,
-  showChangedOnly: PropTypes.bool,
-  setShowChangedOnly: PropTypes.func,
-  onSyncStocksHandler: PropTypes.func,
-  onSyncAllHandler: PropTypes.func,
-  canInfo: PropTypes.bool,
-  onInfo: PropTypes.func,
-  mdmStocks: PropTypes.bool
-};
-
-// Memoize the component for performance optimization
-const MemoizedBaseGrid = memo(BaseGrid, (prevProps, nextProps) => {
-  const criticalProps = ['data', 'loading', 'columns', 'totalCount'];
-
-  for (const prop of criticalProps) {
-    if (prevProps[prop] !== nextProps[prop]) {
-      return false;
-    }
-  }
-
-  if (Array.isArray(prevProps.data) && Array.isArray(nextProps.data)) {
-    if (prevProps.data.length !== nextProps.data.length) {
-      return false;
-    }
-    const checkCount = Math.min(5, prevProps.data.length);
-    for (let i = 0; i < checkCount; i++) {
-      if (prevProps.data[i] !== nextProps.data[i]) {
-        return false;
-      }
-    }
-  }
-
-  return true;
-});
-
-MemoizedBaseGrid.displayName = 'MemoizedBaseGrid';
-
-export default MemoizedBaseGrid;+export default BaseGrid;