--- conflicted
+++ resolved
@@ -1,4 +1,4 @@
-import React, { useState, useCallback, useMemo, useEffect, useTransition, memo } from 'react';
+import React, { useState, useCallback, useMemo, useEffect, useId, useTransition, Suspense, memo } from 'react';
 import {
   Box,
   Tabs,
@@ -7,9 +7,6 @@
   Paper,
   Alert,
   Chip,
-<<<<<<< HEAD
-  IconButton
-=======
   IconButton,
   TextField,
   FormControl,
@@ -28,7 +25,6 @@
   ListItemIcon,
   ListItemText,
   CircularProgress,
->>>>>>> b7ef1358
 } from '@mui/material';
 import {
   Inventory as ProductIcon,
@@ -36,14 +32,8 @@
   Label as AttributeIcon,
   Edit as EditIcon,
   Visibility as ViewIcon,
+  Settings as SettingsIcon,
   Assignment as AssignmentIcon,
-<<<<<<< HEAD
-  BrandingWatermark as BrandIcon
-} from '@mui/icons-material';
-import { toast } from 'react-toastify';
-
-// Enhanced Base Components
-=======
   BrandingWatermark as BrandIcon,
   FilterList as FilterIcon,
   Clear as ClearIcon,
@@ -62,31 +52,22 @@
 import { useStandardErrorHandling } from '../../../hooks/useStandardErrorHandling';
 
 // Modern Base Components
->>>>>>> b7ef1358
 import BaseGrid from '../../base/BaseGrid';
 import BaseDialog from '../../base/BaseDialog';
-import TooltipWrapper from '../../common/TooltipWrapper';
-
-// Specialized Components
+import ErrorBoundary from '../../common/ErrorBoundary';
+import { SuspenseWrapper } from '../../common/SuspenseWrapper';
+
+// Other Components
 import ProductAttributesGrid from './ProductAttributesGrid';
 import ProductCategoriesGrid from './ProductCategoriesGrid';
 import BrandManagementDialog from '../../dialogs/BrandManagementDialog';
-
-// Configuration and Services
-import { getStandardGridProps, getStandardStatsCards } from '../../../config/baseGridConfig';
+import TooltipWrapper from '../../common/TooltipWrapper';
+import { ColumnFactory } from '../../../utils/ColumnFactory.jsx';
+
+// Services
 import magentoApi from '../../../services/magentoApi';
 
 /**
-<<<<<<< HEAD
- * ProductManagementGrid - Refactored with BaseGrid
- * 
- * Features:
- * - Uses BaseGrid for all grid functionality
- * - Eliminates code duplication
- * - Standardized configuration
- * - Enhanced performance with DRY principles
- * 
-=======
  * ProductManagementGrid - Modern React 18 Product Management
  *
  * Features:
@@ -96,34 +77,20 @@
  * - Modern error boundaries and suspense handling
  * - Optimized performance with memoization
  *
->>>>>>> b7ef1358
  * @author Techno-ETL Team
- * @version 3.0.0 - DRY Optimized
+ * @version 2.0.0
  */
 const ProductManagementGrid = memo(({ initialProductIds = [] }) => {
   // ===== REACT 18 HOOKS =====
+  const gridId = useId();
   const [isPending, startTransition] = useTransition();
   const [currentTab, setCurrentTab] = useState(0);
+  const [loading, setLoading] = useState(false);
+  const [products, setProducts] = useState([]);
   const [selectedProducts, setSelectedProducts] = useState(initialProductIds);
   const [productDetailOpen, setProductDetailOpen] = useState(false);
   const [selectedProduct, setSelectedProduct] = useState(null);
   const [brandManagementOpen, setBrandManagementOpen] = useState(false);
-<<<<<<< HEAD
-
-  // ===== GRID CONFIGURATION =====
-  const gridConfig = useMemo(() => getStandardGridProps('magento', {
-    gridName: 'ProductManagementGrid',
-    searchableFields: ['name', 'sku', 'brand'],
-    showStatsCards: true,
-    showCardView: true,
-    defaultViewMode: 'grid',
-    enableFloatingActions: true,
-    contextMenuActions: {
-      view: 'View Details',
-      edit: 'Edit Product',
-      delete: 'Delete Product',
-      categories: 'Manage Categories'
-=======
   const [stats, setStats] = useState({
     total: 0,
     active: 0,
@@ -206,24 +173,11 @@
       toast.error(`Failed to refresh ${type}`);
     } finally {
       setRefreshing(prev => ({ ...prev, [type]: false }));
->>>>>>> b7ef1358
     }
-  }), []);
-
-<<<<<<< HEAD
-  // ===== STATS CARDS CONFIGURATION =====
-  const statsCards = useMemo(() => getStandardStatsCards('magento', {
-    products: 0,
-    orders: 0,
-    customers: 0,
-    categories: 0
-  }), []);
-
-  // ===== PRODUCT COLUMNS =====
-  const productColumns = useMemo(() => [
-    {
-      field: 'id',
-=======
+  }, []);
+  const [brands, setBrands] = useState([]);
+  const [brandsLoading, setBrandsLoading] = useState(false);
+
   // ===== TAB CONFIGURATION =====
   const tabs = [
     {
@@ -246,50 +200,21 @@
   // ===== PRODUCT COLUMNS =====
   const productColumns = useMemo(() => [
     ColumnFactory.text('id', {
->>>>>>> b7ef1358
       headerName: 'ID',
       width: 100,
       renderCell: (params) => (
         <Typography variant="body2" fontFamily="monospace" color="primary">
           {params.value}
         </Typography>
-<<<<<<< HEAD
-      )
-    },
-    {
-      field: 'sku',
-=======
       ),
     }),
     ColumnFactory.text('sku', {
->>>>>>> b7ef1358
       headerName: 'SKU',
       width: 150,
       renderCell: (params) => (
         <Typography variant="body2" fontWeight="medium">
           {params.value}
         </Typography>
-<<<<<<< HEAD
-      )
-    },
-    {
-      field: 'name',
-      headerName: 'Product Name',
-      flex: 1,
-      minWidth: 200
-    },
-    {
-      field: 'price',
-      headerName: 'Price',
-      width: 120,
-      type: 'number',
-      renderCell: (params) => (
-        <Typography variant="body2" color="success.main">
-          ${params.value?.toFixed(2) || '0.00'}
-        </Typography>
-      )
-    },
-=======
       ),
     }),
     ColumnFactory.text('name', {
@@ -300,7 +225,6 @@
       headerName: 'Price',
       width: 120,
     }),
->>>>>>> b7ef1358
     {
       field: 'brand',
       headerName: 'Brand',
@@ -377,34 +301,6 @@
     },
   ], []);
 
-<<<<<<< HEAD
-  // ===== TAB CONFIGURATION =====
-  const tabs = [
-    {
-      label: 'Products Overview',
-      icon: <ProductIcon />,
-      component: 'products'
-    },
-    {
-      label: 'Product Attributes',
-      icon: <AttributeIcon />,
-      component: 'attributes'
-    },
-    {
-      label: 'Category Assignment',
-      icon: <CategoryIcon />,
-      component: 'categories'
-    }
-  ];
-
-  // ===== EVENT HANDLERS =====
-  const handleViewProduct = useCallback((product) => {
-    console.log('👁️ Viewing product:', product);
-    setSelectedProduct(product);
-    setProductDetailOpen(true);
-  }, []);
-
-=======
   // ===== BRANDS FETCHING =====
   const fetchBrands = useCallback(async () => {
     try {
@@ -556,26 +452,20 @@
     }
   }, [fetchProducts]);
 
->>>>>>> b7ef1358
   const handleEditProduct = useCallback(async (data) => {
     try {
       console.log('✏️ Editing product:', data);
       const updatedProduct = await magentoApi.updateProduct(data.id, data);
 
       toast.success('Product updated successfully');
-<<<<<<< HEAD
-=======
       fetchProducts(); // Refresh the grid
 
->>>>>>> b7ef1358
       return updatedProduct;
     } catch (error) {
       console.error('❌ Error updating product:', error);
       toast.error('Failed to update product');
       throw error;
     }
-<<<<<<< HEAD
-=======
   }, [fetchProducts]);
 
   const handleDeleteProducts = useCallback(async (productIds) => {
@@ -602,25 +492,20 @@
     startTransition(() => {
       setSelectedProducts(selection);
     });
->>>>>>> b7ef1358
-  }, []);
-
-  const handleManageCategories = useCallback((product) => {
-    console.log('📂 Managing categories for product:', product);
-    setCurrentTab(2); // Switch to categories tab
-  }, []);
-
+  }, []);
+
+  const handleGridError = useCallback((error) => {
+    console.error('🚨 Product Management Grid Error:', error);
+    toast.error('Error in product management grid');
+  }, []);
+
+  // ===== ADDITIONAL EVENT HANDLERS =====
   const handleTabChange = useCallback((event, newValue) => {
     startTransition(() => {
       setCurrentTab(newValue);
     });
   }, []);
 
-<<<<<<< HEAD
-  const handleSelectionChange = useCallback((selection) => {
-    startTransition(() => {
-      setSelectedProducts(selection);
-=======
   const handleViewProduct = useCallback((product) => {
     console.log('👁️ Viewing product:', product);
     setSelectedProduct(product);
@@ -661,64 +546,37 @@
       status: '',
       type: '',
       priceRange: { min: '', max: '' },
->>>>>>> b7ef1358
     });
   }, []);
 
+  // ===== BRAND MANAGEMENT HANDLERS =====
   const handleOpenBrandManagement = useCallback(() => {
     setBrandManagementOpen(true);
   }, []);
 
   const handleBrandsUpdated = useCallback(() => {
-    // Refresh will be handled by BaseGrid
-    toast.success('Brands updated successfully');
-  }, []);
+    // Refresh brands list
+    fetchBrands();
+    // Refresh products to get updated brand data
+    fetchProducts();
+  }, [fetchBrands, fetchProducts]);
+
+  // ===== EFFECTS =====
+  useEffect(() => {
+    fetchBrands();
+    fetchProducts();
+  }, [fetchBrands, fetchProducts]);
+
+  // Re-fetch products when filters change
+  useEffect(() => {
+    if (brands.length > 0) { // Only fetch after brands are loaded
+      fetchProducts();
+    }
+  }, [filters, fetchProducts, brands.length]);
 
   // ===== RENDER TAB CONTENT =====
   const renderTabContent = useCallback(() => {
     switch (currentTab) {
-<<<<<<< HEAD
-      case 0: // Products Overview
-        return (
-          <BaseGrid
-            {...gridConfig}
-            columns={productColumns}
-            gridCards={statsCards}
-            
-            // Event Handlers
-            onSelectionChange={handleSelectionChange}
-            onEdit={handleEditProduct}
-            
-            // Custom Actions
-            customActions={[
-              {
-                key: 'manage-categories',
-                label: 'Manage Categories',
-                icon: CategoryIcon,
-                color: 'primary',
-                requiresSelection: true,
-                onClick: handleManageCategories
-              },
-              {
-                key: 'manage-brands',
-                label: 'Manage Brands',
-                icon: BrandIcon,
-                color: 'secondary',
-                onClick: handleOpenBrandManagement
-              }
-            ]}
-            
-            // Style
-            sx={{ height: '100%' }}
-          />
-        );
-
-      case 1: // Product Attributes
-        return <ProductAttributesGrid />;
-
-      case 2: // Category Assignment
-        return <ProductCategoriesGrid productIds={selectedProducts} />;
-=======
     case 0: // Products Overview
       return (
         <ErrorBoundary>
@@ -852,7 +710,6 @@
           </Suspense>
         </ErrorBoundary>
       );
->>>>>>> b7ef1358
 
     case 1: // Product Attributes
       return <ProductAttributesGrid />;
@@ -863,7 +720,7 @@
     default:
       return null;
     }
-  }, [currentTab, gridConfig, productColumns, statsCards, handleSelectionChange, handleEditProduct, handleManageCategories, handleOpenBrandManagement, selectedProducts]);
+  }, [currentTab, productColumns, products, loading, fetchProducts, handleAddProduct, handleEditProduct, handleDeleteProducts, handleSearchProducts, handleSelectionChange, handleGridError, selectedProducts, handleManageCategories, handleOpenBrandManagement]);
 
   return (
     <ErrorBoundary>
@@ -874,7 +731,7 @@
           Product Management System
         </Typography>
         <Typography variant="body2" color="text.secondary">
-          Comprehensive product, attributes, and categories management powered by BaseGrid
+          Comprehensive product, attributes, and categories management like Magento backend
         </Typography>
 
         {/* Selected Products Info */}
@@ -886,6 +743,161 @@
           </Alert>
         )}
       </Paper>
+
+      {/* Built-in Filters */}
+      {currentTab === 0 && (
+        <Card sx={{ mb: 2 }}>
+          <CardContent>
+            <Box sx={{ display: 'flex', alignItems: 'center', justifyContent: 'space-between', mb: 2 }}>
+              <Box sx={{ display: 'flex', alignItems: 'center', gap: 1 }}>
+                <FilterIcon color="primary" />
+                <Typography variant="h6">
+                  Product Filters
+                </Typography>
+              </Box>
+              <Box sx={{ display: 'flex', gap: 1 }}>
+                <Button
+                  variant="outlined"
+                  size="small"
+                  startIcon={<BrandIcon />}
+                  onClick={handleOpenBrandManagement}
+                >
+                  Manage Brands
+                </Button>
+                <Button
+                  variant="outlined"
+                  size="small"
+                  startIcon={<ClearIcon />}
+                  onClick={handleClearFilters}
+                  disabled={!Object.values(filters).some(v => v !== '' && !(typeof v === 'object' && !v.min && !v.max))}
+                >
+                  Clear Filters
+                </Button>
+              </Box>
+            </Box>
+
+            <Grid container spacing={2}>
+              {/* Brand Filter */}
+              <Grid item xs={12} sm={6} md={3}>
+                <FormControl fullWidth size="small">
+                  <InputLabel>Brand</InputLabel>
+                  <Select
+                    value={filters.brand}
+                    onChange={(e) => handleFilterChange('brand', e.target.value)}
+                    label="Brand"
+                    disabled={brandsLoading}
+                  >
+                    <MenuItem value="">All Brands</MenuItem>
+                    {brands.map((brand) => (
+                      <MenuItem key={brand.value} value={brand.label}>
+                        <Box sx={{ display: 'flex', alignItems: 'center', gap: 1 }}>
+                          <BrandIcon fontSize="small" />
+                          {brand.label}
+                        </Box>
+                      </MenuItem>
+                    ))}
+                  </Select>
+                </FormControl>
+              </Grid>
+
+              {/* Status Filter */}
+              <Grid item xs={12} sm={6} md={2}>
+                <FormControl fullWidth size="small">
+                  <InputLabel>Status</InputLabel>
+                  <Select
+                    value={filters.status}
+                    onChange={(e) => handleFilterChange('status', e.target.value)}
+                    label="Status"
+                  >
+                    <MenuItem value="">All Status</MenuItem>
+                    <MenuItem value="1">Active</MenuItem>
+                    <MenuItem value="0">Inactive</MenuItem>
+                  </Select>
+                </FormControl>
+              </Grid>
+
+              {/* Type Filter */}
+              <Grid item xs={12} sm={6} md={2}>
+                <FormControl fullWidth size="small">
+                  <InputLabel>Type</InputLabel>
+                  <Select
+                    value={filters.type}
+                    onChange={(e) => handleFilterChange('type', e.target.value)}
+                    label="Type"
+                  >
+                    <MenuItem value="">All Types</MenuItem>
+                    <MenuItem value="simple">Simple</MenuItem>
+                    <MenuItem value="configurable">Configurable</MenuItem>
+                    <MenuItem value="grouped">Grouped</MenuItem>
+                    <MenuItem value="virtual">Virtual</MenuItem>
+                    <MenuItem value="bundle">Bundle</MenuItem>
+                  </Select>
+                </FormControl>
+              </Grid>
+
+              {/* Price Range */}
+              <Grid item xs={12} sm={6} md={2}>
+                <TextField
+                  label="Min Price"
+                  type="number"
+                  size="small"
+                  fullWidth
+                  value={filters.priceRange.min}
+                  onChange={(e) => handlePriceRangeChange('min', e.target.value)}
+                />
+              </Grid>
+              <Grid item xs={12} sm={6} md={2}>
+                <TextField
+                  label="Max Price"
+                  type="number"
+                  size="small"
+                  fullWidth
+                  value={filters.priceRange.max}
+                  onChange={(e) => handlePriceRangeChange('max', e.target.value)}
+                />
+              </Grid>
+
+              {/* Active Filters Display */}
+              <Grid item xs={12}>
+                <Box sx={{ display: 'flex', flexWrap: 'wrap', gap: 1, mt: 1 }}>
+                  {filters.brand && (
+                    <Chip
+                      label={`Brand: ${filters.brand}`}
+                      onDelete={() => handleFilterChange('brand', '')}
+                      color="primary"
+                      size="small"
+                    />
+                  )}
+                  {filters.status !== '' && (
+                    <Chip
+                      label={`Status: ${filters.status === '1' ? 'Active' : 'Inactive'}`}
+                      onDelete={() => handleFilterChange('status', '')}
+                      color="primary"
+                      size="small"
+                    />
+                  )}
+                  {filters.type && (
+                    <Chip
+                      label={`Type: ${filters.type}`}
+                      onDelete={() => handleFilterChange('type', '')}
+                      color="primary"
+                      size="small"
+                    />
+                  )}
+                  {(filters.priceRange.min || filters.priceRange.max) && (
+                    <Chip
+                      label={`Price: ${filters.priceRange.min || '0'} - ${filters.priceRange.max || '∞'}`}
+                      onDelete={() => handlePriceRangeChange('min', '') || handlePriceRangeChange('max', '')}
+                      color="primary"
+                      size="small"
+                    />
+                  )}
+                </Box>
+              </Grid>
+            </Grid>
+          </CardContent>
+        </Card>
+      )}
 
       {/* Tabs */}
       <Paper sx={{ mb: 2 }}>
@@ -914,31 +926,11 @@
 
       {/* Product Detail Dialog using BaseDialog */}
       <BaseDialog
+        type="form"
         open={productDetailOpen}
         onClose={() => setProductDetailOpen(false)}
         title={`Product Details: ${selectedProduct?.name || ''}`}
         maxWidth="md"
-<<<<<<< HEAD
-        showActions={false}
-      >
-        <Box sx={{ p: 2 }}>
-          <Typography variant="h6" gutterBottom>
-            Product Information
-          </Typography>
-          {selectedProduct && (
-            <Box sx={{ display: 'grid', gridTemplateColumns: 'repeat(2, 1fr)', gap: 2 }}>
-              <Typography><strong>ID:</strong> {selectedProduct.id}</Typography>
-              <Typography><strong>SKU:</strong> {selectedProduct.sku}</Typography>
-              <Typography><strong>Name:</strong> {selectedProduct.name}</Typography>
-              <Typography><strong>Price:</strong> ${selectedProduct.price?.toFixed(2) || '0.00'}</Typography>
-              <Typography><strong>Status:</strong> {selectedProduct.status === 1 ? 'Active' : 'Inactive'}</Typography>
-              <Typography><strong>Type:</strong> {selectedProduct.type_id || 'Simple'}</Typography>
-              <Typography><strong>Brand:</strong> {selectedProduct.brand || 'Unknown'}</Typography>
-            </Box>
-          )}
-        </Box>
-      </BaseDialog>
-=======
         fields={[
           { key: 'id', label: 'Product ID', disabled: true },
           { key: 'sku', label: 'SKU', disabled: true },
@@ -960,7 +952,6 @@
           toast.info('Edit functionality to be implemented');
         }}
       />
->>>>>>> b7ef1358
 
       {/* Brand Management Dialog */}
       <BrandManagementDialog
@@ -968,8 +959,6 @@
         onClose={() => setBrandManagementOpen(false)}
         onBrandsUpdated={handleBrandsUpdated}
       />
-<<<<<<< HEAD
-=======
 
       {/* Floating Action Buttons */}
       <Box sx={{ position: 'fixed', bottom: 24, right: 24, zIndex: 1000 }}>
@@ -1141,7 +1130,6 @@
           </List>
         </Paper>
       </Popover>
->>>>>>> b7ef1358
     </Box>
     </ErrorBoundary>
   );
