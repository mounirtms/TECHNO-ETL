--- conflicted
+++ resolved
@@ -29,14 +29,6 @@
   const { getActiveComponent } = tabContext || { getActiveComponent: () => null };
 
   const routeMetadata = useMemo(() => getRouteMetadata(location.pathname), [location.pathname]);
-<<<<<<< HEAD
-
-  const pageTitle = useMemo(() => title || routeMetadata.title || 'Page', [title, routeMetadata.title]);
-  const pageDescription = useMemo(() => description || routeMetadata.description || '', [description, routeMetadata.description]);
-  const PageIcon = useMemo(() => Icon || (() => null), [Icon]);
-
-  const ActiveComponent = useMemo(() => getActiveComponent(), [getActiveComponent]);
-=======
 
   const pageTitle = useMemo(() => title || routeMetadata.title || 'Page', [title, routeMetadata.title]);
   const pageDescription = useMemo(() => description || routeMetadata.description || '', [description, routeMetadata.description]);
@@ -55,7 +47,6 @@
       return null;
     }
   }, [tabContext, getActiveComponent]);
->>>>>>> d8333f76
 
   return (
     <Box
@@ -108,26 +99,13 @@
           </Stack>
         </Box>
 
-<<<<<<< HEAD
-        <Paper sx={{ p: 3, borderRadius: 2, minHeight: '60vh' }}>
-=======
         <Paper sx={{ p: 3, borderRadius: 2, minHeight: '60vh', height: '100%' }}>
->>>>>>> d8333f76
           <ErrorBoundary fallback={<Alert severity="error">{t('An error occurred while loading the grid.')}</Alert>}>
             <Suspense fallback={
               <Box sx={{ display: 'flex', justifyContent: 'center', alignItems: 'center', height: 200 }}>
                 <Typography>{t('Loading grid...')}</Typography>
               </Box>
             }>
-<<<<<<< HEAD
-              {ActiveComponent ? <ActiveComponent /> : (
-                <Alert severity="info">
-                  <Typography variant="body1">
-                    {t('This page is currently under development and will be available soon.')}
-                  </Typography>
-                </Alert>
-              )}
-=======
               <Box sx={{ height: '100%', width: '100%', minHeight: 400 }}>
                 {ActiveComponent ? <ActiveComponent /> : (
                   <Alert severity="info">
@@ -137,7 +115,6 @@
                   </Alert>
                 )}
               </Box>
->>>>>>> d8333f76
             </Suspense>
           </ErrorBoundary>
         </Paper>
