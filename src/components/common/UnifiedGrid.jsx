--- conflicted
+++ resolved
@@ -347,146 +347,6 @@
 
   return (
     <>
-<<<<<<< HEAD
-      {/* Stats Cards */}
-      {showStatsCards && gridCards.length > 0 && (
-        <Box
-          className="stats-container"
-          sx={{
-            flexShrink: 0,
-            borderTop: `1px solid ${gridTheme.borderColor}`,
-            p: 2,
-            backgroundColor: 'background.paper'
-          }}
-        >
-          <StatsCards cards={gridCards} />
-        </Box>
-      )}
-
-      {/* Main Grid Container with proper dimensions */}
-      <Fade in timeout={300}>
-        <Box
-          sx={{
-            flex: 1,
-            minHeight: 400, // Minimum height to prevent 0px issue
-            maxHeight: gridHeight,
-            width: '100%',
-            display: 'flex',
-            flexDirection: 'column',
-            overflow: 'hidden'
-          }}>
-          {viewMode === 'card' && showCardView ? (
-            <GridCardView
-              data={data}
-              columns={processedColumns}
-              onRowClick={(row) => {
-                setSelectedRecord(row);
-                setDetailsDialogOpen(true);
-              }}
-              loading={loading}
-            />
-          ) : (
-            <DataGrid
-              ref={gridRef}
-              rows={memoizedData}
-              columns={processedColumns}
-              loading={loading}
-              sx={{
-                height: '100%',
-                width: '100%'
-              }}
-
-              // Performance optimizations
-              disableVirtualization={!enableVirtualization || memoizedData.length < virtualizationThreshold}
-              rowBuffer={rowBuffer}
-              columnBuffer={columnBuffer}
-              rowThreshold={rowThreshold}
-              columnThreshold={columnThreshold}
-
-              // Ensure we have valid data before rendering
-              {...((memoizedData.length === 0) ? {
-                initialState: { pagination: { paginationModel: { page: 0, pageSize: defaultPageSize } } }
-              } : {})}
-
-              // Pagination - supports both client and server-side pagination
-              paginationModel={paginationModel || { page: 0, pageSize: defaultPageSize }}
-              onPaginationModelChange={useCallback((model) => {
-                setPaginationModel(model);
-                // Call parent pagination handler if provided (for server-side pagination)
-                if (onPaginationModelChange) {
-                  onPaginationModelChange(model);
-                }
-              }, [onPaginationModelChange])}
-              pageSizeOptions={[10, 25, 50, 100]}
-              paginationMode={paginationMode || "client"}
-              // rowCount is only set for server-side pagination to avoid MUI warning
-              // Ensure rowCount is always a valid number for server-side pagination
-              {...(paginationMode === "server" ? {
-                rowCount: typeof totalCount === 'number' && totalCount >= 0 ? totalCount : memoizedData.length
-              } : {})}
-              // For client-side pagination, let MUI handle the row count automatically
-
-              // Sorting with performance optimization
-              sortModel={sortModel}
-              onSortModelChange={useCallback((model) => {
-                setSortModel(model);
-                onSortChange?.(model);
-              }, [onSortChange])}
-              sortingOrder={['asc', 'desc']}
-
-              // Filtering with performance optimization
-              filterModel={filterModel}
-              onFilterModelChange={useCallback((model) => {
-                setFilterModel(model);
-                onFilterChange?.(model);
-                onFilterModelChange?.(model);
-              }, [onFilterChange, onFilterModelChange])}
-
-              // Selection
-              checkboxSelection={enableSelection}
-              rowSelectionModel={selectedRows}
-              onRowSelectionModelChange={handleSelectionChange}
-
-              // Column management
-              columnVisibilityModel={columnVisibility}
-              onColumnVisibilityModelChange={setColumnVisibility}
-              columnOrderModel={columnOrder}
-              onColumnOrderModelChange={setColumnOrder}
-              pinnedColumns={pinnedColumns}
-              onPinnedColumnsChange={setPinnedColumns}
-
-              // Density
-              density={finalDensity}
-
-              // Features
-              disableColumnReorder={!enableColumnReordering}
-              disableColumnResize={!enableColumnResizing}
-
-              // Row configuration
-              getRowId={getRowId}
-              onRowClick={(params) => {
-                onRowClick?.(params);
-                setSelectedRecord(params.row);
-                setDetailsDialogOpen(true);
-              }}
-              onRowDoubleClick={(params) => {
-                onRowDoubleClick?.(params);
-              }}
-              onRowContextMenu={(params, event) => handleContextMenu(event, params.row)}
-
-
-
-              // Disable default toolbar
-              hideFooter={false}
-              disableColumnMenu={false}
-
-              {...props}
-            />
-
-          )}
-        </Box>
-      </Fade>
-=======
       {/* Unified Toolbar */}
       <UnifiedGridToolbar
         gridName={gridName}
@@ -652,7 +512,6 @@
           <StatsCards cards={gridCards} />
         </Box>
       )}
->>>>>>> b7ef1358
 
       {/* Context Menu */}
       {contextMenu && (
