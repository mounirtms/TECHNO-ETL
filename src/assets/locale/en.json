--- conflicted
+++ resolved
@@ -1,1012 +1,472 @@
-<<<<<<< HEAD
-{
-    "common": {
-        "profile": "Profile",
-        "logout": "Logout",
-        "settings": "Settings",
-        "refresh": "Refresh",
-        "refreshing": "Refreshing...",
-        "changeLanguage": "Change Language",
-        "user": "User",
-        "expandMenu": "Expand menu",
-        "collapseMenu": "Collapse menu",
-        "appTitle": "Techno Stationery"
-    },
-    "navigation": {
-        "dashboard": "Dashboard",
-        "analytics": "Analytics & Charts",
-        "voting": "Feature Voting",
-        "products": "Products",
-        "productCatalog": "Products Catalog",
-        "mdmProducts": "MDM Products",
-        "cegidProducts": "Cegid Products",
-        "customers": "Customers",
-        "orders": "Orders",
-        "invoices": "Invoices",
-        "categories": "Categories",
-        "categoryManagement": "Category Management",
-        "stocks": "Stocks",
-        "sources": "Sources",
-        "userProfile": "User Profile",
-        "cmsPages": "CMS Pages",
-        "gridTest": "Grid Test",
-        "bugBounty": "Bug Bounty",
-        "licenseManagement": "License Management",
-        "licenseStatus": "License Status",
-        "core": "Core Dashboard",
-        "mdm": "MDM System",
-        "magento": "Magento System",
-        "cegid": "Cegid System",
-        "analyticsReports": "Analytics & Reports",
-        "lockerStudio": "Locker Studio",
-        "development": "Development & Testing",
-        "user": "User Management",
-        "system": "System Management",
-        "mdmStock": "MDM Stock",
-        "mdmSources": "MDM Sources",
-        "salesAnalytics": "Sales Analytics",
-        "inventoryAnalytics": "Inventory Analytics",
-        "secureVault": "Secure Vault",
-        "accessControl": "Access Control"
-    },
-    "dashboard": {
-        "title": "Dashboard",
-        "totalOrders": "Total Orders",
-        "totalCustomers": "Total Customers",
-        "totalProducts": "Total Products",
-        "totalSales": "Total Sales",
-        "salesOverTime": "Sales Over Time",
-        "chartComingSoon": "Chart Coming Soon",
-        "recentOrders": "Recent Orders",
-        "noRecentOrders": "No Recent Orders",
-        "lastWeek": "Last Week",
-        "lastMonth": "Last Month",
-        "lastYear": "Last Year",
-        "refresh": "Refresh",
-        "startDate": "Start Date",
-        "endDate": "End Date",
-        "syncPrices": "Sync Prices",
-        "syncStocks": "Sync Stocks",
-        "viewAnalytics": "View Analytics",
-        "refreshing": "Refreshing..."
-    },
-    "products": "Products",
-    "orders": "Orders",
-    "customers": "Customers",
-    "settings": "Settings",
-    "logout": "Logout",
-    "profile": {
-        "personalInfo": {
-            "title": "Personal Information",
-            "firstName": "First Name",
-            "lastName": "Last Name",
-            "email": "Email Address",
-            "phone": "Phone Number",
-            "birthDate": "Date of Birth",
-            "gender": "Gender",
-            "male": "Male",
-            "female": "Female",
-            "other": "Other",
-            "address": "Address",
-            "city": "City",
-            "country": "Country",
-            "postalCode": "Postal Code"
-        },
-        "syncToCloud": "Sync to Cloud",
-        "preferences": {
-            "title": "User Preferences",
-            "description": "Customize your experience and manage application settings",
-            "unsavedChanges": "Unsaved Changes",
-            "export": "Export",
-            "import": "Import",
-            "reset": "Reset",
-            "save": "Save",
-            "appearance": {
-                "title": "Appearance",
-                "language": {
-                    "title": "Language",
-                    "description": "Choose your preferred interface language",
-                    "availableLanguages": {
-                        "en": "English (United States)",
-                        "fr": "French (France)",
-                        "ar": "Arabic (Middle East)"
-                    }
-                },
-                "theme": {
-                    "title": "Theme",
-                    "description": "Choose the application appearance",
-                    "light": "Light",
-                    "dark": "Dark",
-                    "system": "System"
-                },
-                "fontSize": {
-                    "title": "Font Size",
-                    "description": "Adjust text size",
-                    "small": "Small",
-                    "medium": "Medium",
-                    "large": "Large"
-                },
-                "density": {
-                    "title": "Interface Density",
-                    "description": "Adjust element spacing",
-                    "compact": "Compact",
-                    "standard": "Standard",
-                    "comfortable": "Comfortable"
-                },
-                "animations": {
-                    "title": "Enable animations and transitions",
-                    "description": "Show animated transitions in the interface"
-                }
-            },
-            "performance": {
-                "title": "Performance",
-                "defaultPageSize": {
-                    "title": "Default Page Size",
-                    "description": "Number of items displayed per page"
-                },
-                "refreshInterval": {
-                    "title": "Auto Refresh Interval (seconds)",
-                    "description": "Rate of automatic data refresh"
-                },
-                "enableVirtualization": {
-                    "title": "Enable grid virtualization for better performance",
-                    "description": "Improves performance with large datasets"
-                },
-                "cacheEnabled": {
-                    "title": "Enable data caching",
-                    "description": "Store data locally for faster loading"
-                },
-                "autoRefresh": {
-                    "title": "Auto refresh data",
-                    "description": "Refresh data periodically"
-                },
-                "lazyLoading": {
-                    "title": "Enable lazy loading",
-                    "description": "Load data only when needed"
-                }
-            },
-            "notifications": {
-                "title": "Notifications",
-                "emailNotifications": {
-                    "title": "Email notifications",
-                    "description": "Receive notifications via email"
-                },
-                "pushNotifications": {
-                    "title": "Push notifications",
-                    "description": "Browser push notifications"
-                },
-                "soundEnabled": {
-                    "title": "Sound notifications",
-                    "description": "Play sounds with notifications"
-                }
-            },
-            "accessibility": {
-                "title": "Accessibility",
-                "highContrast": {
-                    "title": "High contrast mode",
-                    "description": "Increase contrast for better visibility"
-                },
-                "largeText": {
-                    "title": "Large text",
-                    "description": "Increase text size throughout the application"
-                },
-                "keyboardNavigation": {
-                    "title": "Keyboard navigation",
-                    "description": "Enhanced keyboard navigation support"
-                },
-                "screenReader": {
-                    "title": "Screen reader support",
-                    "description": "Optimized for screen reader compatibility"
-                }
-            },
-            "security": {
-                "title": "Security",
-                "sessionTimeout": {
-                    "title": "Session Timeout (minutes)",
-                    "description": "Time before automatic logout"
-                },
-                "twoFactorEnabled": {
-                    "title": "Two-factor authentication",
-                    "description": "Additional security layer for your account"
-                },
-                "auditLogging": {
-                    "title": "Audit logging",
-                    "description": "Track user activities"
-                }
-            },
-            "messages": {
-                "settingsSaved": "Settings saved successfully",
-                "settingsExported": "Settings exported successfully",
-                "settingsImported": "Settings imported successfully",
-                "settingsReset": "Settings reset to defaults",
-                "invalidFile": "Invalid settings file",
-                "confirmReset": "Are you sure you want to reset all settings to defaults? This action cannot be undone."
-            }
-        },
-        "apiSettings": {
-            "title": "API Settings",
-            "save": "Save Changes",
-            "validation": {
-                "missingCredentials": "Please provide Magento URL, username, and password",
-                "missingCegidCredentials": "Please provide Cegid URL, username, password, and database"
-            },
-            "magento": {
-                "title": "Magento API",
-                "url": "API URL",
-                "username": "Username",
-                "password": "Password",
-                "authMode": "Authentication Mode",
-                "getToken": "Get Token",
-                "connect": "Connect",
-                "tokenSuccess": "Token obtained successfully",
-                "tokenError": "Failed to obtain token",
-                "oauthSuccess": "OAuth connection successful",
-                "oauthError": "OAuth connection failed",
-                "consumerKey": "Consumer Key",
-                "consumerSecret": "Consumer Secret",
-                "accessToken": "Access Token",
-                "accessTokenSecret": "Access Token Secret"
-            },
-            "cegid": {
-                "title": "Cegid API",
-                "url": "API URL",
-                "username": "Username",
-                "password": "Password",
-                "database": "Database",
-                "testConnection": "Test Connection",
-                "testSuccess": "Connection test successful",
-                "testError": "Connection test failed"
-            }
-        },
-        "actions": {
-            "save": "Save Changes",
-            "cancel": "Cancel",
-            "edit": "Edit Profile"
-        }
-    },
-    "login": {
-        "welcome": "Welcome",
-        "signIn": "Sign In",
-        "signInWithGoogle": "Sign in with Google",
-        "username": "Username",
-        "password": "Password",
-        "forgotPassword": "Forgot Password?",
-        "or": "or",
-        "noAccount": "Don't have an account?",
-        "signUp": "Sign Up",
-        "createAccount": "Create Account",
-        "signingIn": "Signing you in...",
-        "pleaseWait": "Please wait",
-        "authenticating": "Authenticating"
-    },
-    "errors": {
-        "networkError": "Network Error",
-        "serverError": "Server Error",
-        "notFound": "Page Not Found",
-        "unknown": "An unknown error occurred",
-        "network": {
-            "title": "Network Error",
-            "description": "Unable to connect to the server. Please check your internet connection and try again.",
-            "offline": "You appear to be offline. Please check your connection.",
-            "timeout": "Request timed out. Please try again.",
-            "serverError": "Server error occurred. Please try again later."
-        },
-        "chunk": {
-            "title": "Loading Error",
-            "description": "Failed to load application resources. This may be due to a recent update.",
-            "reload": "Please reload the page to get the latest version."
-        },
-        "boundary": {
-            "title": "Something went wrong",
-            "componentError": "Error in {component} component",
-            "genericError": "An unexpected error occurred",
-            "description": "We encountered an unexpected error. You can try refreshing the page or go back to the dashboard.",
-            "retry": "Try Again",
-            "reload": "Reload Page",
-            "goHome": "Go to Dashboard",
-            "reportBug": "Report Bug",
-            "technicalDetails": "Show Technical Details",
-            "errorDetails": "Error Details",
-            "copyDetails": "Copy Error Details",
-            "retryCount": "Retry attempt {count}"
-        },
-        "settings": {
-            "title": "Settings Error",
-            "unknown": "Unknown settings error",
-            "componentError": "Error in {component} settings",
-            "genericError": "Settings configuration error",
-            "corruption": {
-                "title": "Settings Corruption Detected",
-                "description": "Your settings appear to be corrupted or invalid. We can help you recover them."
-            },
-            "generic": {
-                "description": "An error occurred while loading or saving your settings."
-            },
-            "recovery": {
-                "title": "Recovery Options",
-                "retry": {
-                    "title": "Retry Loading",
-                    "description": "Attempt to reload your settings from storage"
-                },
-                "reset": {
-                    "title": "Reset to Defaults",
-                    "description": "Clear all settings and restore default values"
-                }
-            },
-            "reset": {
-                "dialog": {
-                    "title": "Reset All Settings",
-                    "warning": "Warning: This action cannot be undone",
-                    "description": "This will permanently delete all your custom settings and restore the application to its default state.",
-                    "consequences": "What will happen:",
-                    "benefits": {
-                        "stability": "Application will return to stable state",
-                        "defaults": "All settings will be restored to defaults"
-                    },
-                    "losses": {
-                        "customizations": "All your customizations will be lost"
-                    },
-                    "confirm": "Reset Settings"
-                }
-            },
-            "retryCount": "Retry attempt {count}/3",
-            "help": {
-                "description": "If problems persist, please contact support or report a bug."
-            },
-            "operations": {
-                "loading": "Loading settings...",
-                "saving": "Saving settings...",
-                "syncing": "Syncing settings...",
-                "refreshing": "Refreshing settings...",
-                "exporting": "Exporting settings...",
-                "importing": "Importing settings...",
-                "tabSwitch": "Failed to switch tabs"
-            }
-        },
-        "validation": {
-            "required": "This field is required",
-            "email": "Please enter a valid email address",
-            "minLength": "Must be at least {min} characters",
-            "maxLength": "Must be no more than {max} characters",
-            "pattern": "Invalid format",
-            "numeric": "Must be a number",
-            "url": "Please enter a valid URL",
-            "tabSwitch": "Please fix validation errors before switching tabs"
-        }
-    },
-    "feedback": {
-        "success": {
-            "default": "Operation completed successfully",
-            "saved": "Changes saved successfully",
-            "deleted": "Item deleted successfully",
-            "updated": "Item updated successfully",
-            "created": "Item created successfully"
-        },
-        "settings": {
-            "saved": "Settings saved successfully",
-            "synced": "Settings synchronized",
-            "reset": "Settings reset to defaults",
-            "imported": "Settings imported successfully",
-            "exported": "Settings exported successfully",
-            "autoSaveDetails": "Your changes have been automatically saved",
-            "saveDetails": "All settings have been saved to your profile"
-        },
-        "confirmation": {
-            "title": "Confirm Action",
-            "message": "Are you sure you want to proceed?"
-        },
-        "progress": {
-            "title": "Processing...",
-            "message": "Please wait while we process your request"
-        },
-        "multiStep": {
-            "title": "Multi-step Process",
-            "completed": "Completed",
-            "inProgress": "In Progress"
-        },
-        "bugBounty": {
-            "submitted": "Bug report submitted successfully",
-            "submitDetails": "Thank you for helping us improve the application"
-        }
-    },
-    "settings": {
-        "title": "User Settings",
-        "description": "Manage your personal information, API configurations, and appearance preferences",
-        "operations": {
-            "loading": "Loading settings...",
-            "saving": "Saving settings...",
-            "syncing": "Syncing settings..."
-        },
-        "status": {
-            "pending": "Changes pending...",
-            "saved": "All changes saved"
-        },
-        "lastSync": "Last synced"
-    },
-    "bugBounty": {
-        "loading": "Loading bug bounty dashboard..."
-    },
-    "grid": {
-        "common": {
-            "loading": "Loading...",
-            "noData": "No data available",
-            "error": "Error loading data",
-            "refresh": "Refresh",
-            "export": "Export",
-            "import": "Import",
-            "settings": "Settings",
-            "filters": "Filters",
-            "search": "Search",
-            "clear": "Clear",
-            "apply": "Apply",
-            "cancel": "Cancel",
-            "save": "Save",
-            "delete": "Delete",
-            "edit": "Edit",
-            "add": "Add",
-            "view": "View",
-            "actions": "Actions",
-            "selected": "Selected",
-            "total": "Total",
-            "page": "Page",
-            "of": "of",
-            "rows": "rows",
-            "rowsPerPage": "Rows per page",
-            "density": "Density",
-            "columns": "Columns",
-            "sort": "Sort",
-            "filter": "Filter",
-            "group": "Group",
-            "pin": "Pin",
-            "hide": "Hide",
-            "show": "Show",
-            "reset": "Reset",
-            "gridView": "Grid View",
-            "cardView": "Card View"
-        },
-        "toolbar": {
-            "refresh": "Refresh Data",
-            "add": "Add New",
-            "edit": "Edit Selected",
-            "delete": "Delete Selected",
-            "export": "Export Data",
-            "import": "Import Data",
-            "settings": "Grid Settings",
-            "filters": "Show Filters",
-            "search": "Search...",
-            "clearFilters": "Clear All Filters",
-            "selectAll": "Select All",
-            "deselectAll": "Deselect All",
-            "selectedCount": "{{count}} selected",
-            "sync": "Sync Data"
-        },
-        "contextMenu": {
-            "edit": "Edit Row",
-            "delete": "Delete Row",
-            "duplicate": "Duplicate Row",
-            "view": "View Details",
-            "export": "Export Row",
-            "copy": "Copy",
-            "paste": "Paste",
-            "cut": "Cut",
-            "rowActions": "Row Actions"
-        },
-        "settings": {
-            "title": "Grid Settings",
-            "columns": "Column Settings",
-            "visibility": "Column Visibility",
-            "order": "Column Order",
-            "pinning": "Column Pinning",
-            "density": "Row Density",
-            "compact": "Compact",
-            "standard": "Standard",
-            "comfortable": "Comfortable",
-            "autoSize": "Auto Size Columns",
-            "resetLayout": "Reset Layout",
-            "saveLayout": "Save Layout",
-            "loadLayout": "Load Layout",
-            "resetSuccess": "Grid layout reset successfully"
-        },
-        "filters": {
-            "title": "Filters",
-            "addFilter": "Add Filter",
-            "removeFilter": "Remove Filter",
-            "operator": "Operator",
-            "value": "Value",
-            "contains": "Contains",
-            "equals": "Equals",
-            "startsWith": "Starts with",
-            "endsWith": "Ends with",
-            "isEmpty": "Is empty",
-            "isNotEmpty": "Is not empty",
-            "isAnyOf": "Is any of",
-            "greaterThan": "Greater than",
-            "lessThan": "Less than",
-            "between": "Between",
-            "and": "And",
-            "or": "Or"
-        },
-        "floating": {
-            "add": "Add New Item",
-            "edit": "Edit Selected",
-            "delete": "Delete Selected",
-            "export": "Export Selection",
-            "sync": "Sync Data",
-            "refresh": "Refresh",
-            "settings": "Settings"
-        }
-    }
-=======
-{
-    "common": {
-        "profile": "Profile",
-        "logout": "Logout",
-        "settings": "Settings",
-        "refresh": "Refresh",
-        "refreshing": "Refreshing...",
-        "changeLanguage": "Change Language",
-        "user": "User",
-        "expandMenu": "Expand menu",
-        "collapseMenu": "Collapse menu",
-        "appTitle": "Techno Stationery",
-        "openSidebar": "Open sidebar",
-        "closeSidebar": "Close sidebar",
-        "expandSidebar": "Expand sidebar",
-        "collapseSidebar": "Collapse sidebar",
-        "pinSidebar": "Pin sidebar",
-        "unpinSidebar": "Unpin sidebar",
-        "loading": "Loading...",
-        "error": "Error",
-        "success": "Success",
-        "warning": "Warning",
-        "info": "Information",
-        "save": "Save",
-        "cancel": "Cancel",
-        "delete": "Delete",
-        "edit": "Edit",
-        "add": "Add",
-        "view": "View",
-        "close": "Close",
-        "open": "Open",
-        "yes": "Yes",
-        "no": "No",
-        "ok": "OK",
-        "apply": "Apply",
-        "reset": "Reset",
-        "clear": "Clear",
-        "search": "Search",
-        "filter": "Filter",
-        "sort": "Sort",
-        "export": "Export",
-        "import": "Import",
-        "print": "Print",
-        "copy": "Copy",
-        "paste": "Paste",
-        "cut": "Cut",
-        "undo": "Undo",
-        "redo": "Redo",
-        "select": "Select",
-        "selectAll": "Select All",
-        "deselectAll": "Deselect All",
-        "next": "Next",
-        "previous": "Previous",
-        "first": "First",
-        "last": "Last",
-        "home": "Home",
-        "back": "Back",
-        "forward": "Forward",
-        "up": "Up",
-        "down": "Down",
-        "left": "Left",
-        "right": "Right",
-        "documentation": "Documentation",
-        "help": "Help",
-        "about": "About",
-        "version": "Version",
-        "language": "Language",
-        "theme": "Theme",
-        "darkMode": "Dark Mode",
-        "lightMode": "Light Mode",
-        "systemMode": "System Mode",
-        "fullscreen": "Fullscreen",
-        "exitFullscreen": "Exit Fullscreen",
-        "minimize": "Minimize",
-        "maximize": "Maximize",
-        "restore": "Restore",
-        "online": "Online",
-        "offline": "Offline",
-        "connected": "Connected",
-        "disconnected": "Disconnected",
-        "syncing": "Syncing...",
-        "synced": "Synced",
-        "syncFailed": "Sync Failed",
-        "retry": "Retry",
-        "tryAgain": "Try Again",
-        "goHome": "Go Home",
-        "reportIssue": "Report Issue",
-        "sendFeedback": "Send Feedback",
-        "contactSupport": "Contact Support"
-    },
-    "navigation": {
-        "dashboard": "Dashboard",
-        "analytics": "Analytics & Charts",
-        "voting": "Feature Voting",
-        "products": "Products",
-        "productCatalog": "Products Catalog",
-        "mdmProducts": "MDM Products",
-        "cegidProducts": "Cegid Products",
-        "customers": "Customers",
-        "orders": "Orders",
-        "invoices": "Invoices",
-        "categories": "Categories",
-        "stocks": "Stocks",
-        "sources": "Sources",
-        "userProfile": "User Profile",
-        "cmsPages": "CMS Pages",
-        "gridTest": "Grid Test",
-        "bugBounty": "Bug Bounty",
-        "licenseManagement": "License Management",
-        "licenseStatus": "License Status",
-        "core": "Core Dashboard",
-        "mdm": "MDM System",
-        "magento": "Magento System",
-        "cegid": "Cegid System",
-        "analyticsReports": "Analytics & Reports",
-        "lockerStudio": "Locker Studio",
-        "development": "Development & Testing",
-        "user": "User Management",
-        "system": "System Management",
-        "mdmStock": "MDM Stock",
-        "mdmSources": "MDM Sources",
-        "salesAnalytics": "Sales Analytics",
-        "inventoryAnalytics": "Inventory Analytics",
-        "secureVault": "Secure Vault",
-        "accessControl": "Access Control"
-    },
-    "dashboard": {
-        "title": "Dashboard",
-        "totalOrders": "Total Orders",
-        "totalCustomers": "Total Customers",
-        "totalProducts": "Total Products",
-        "totalSales": "Total Sales",
-        "salesOverTime": "Sales Over Time",
-        "chartComingSoon": "Chart Coming Soon",
-        "recentOrders": "Recent Orders",
-        "noRecentOrders": "No Recent Orders",
-        "lastWeek": "Last Week",
-        "lastMonth": "Last Month",
-        "lastYear": "Last Year",
-        "refresh": "Refresh",
-        "startDate": "Start Date",
-        "endDate": "End Date",
-        "syncPrices": "Sync Prices",
-        "syncStocks": "Sync Stocks",
-        "viewAnalytics": "View Analytics",
-        "refreshing": "Refreshing..."
-    },
-    "products": "Products",
-    "orders": "Orders",
-    "customers": "Customers",
-    "settings": "Settings",
-    "logout": "Logout",
-    "profile": {
-        "personalInfo": {
-            "title": "Personal Information",
-            "firstName": "First Name",
-            "lastName": "Last Name",
-            "email": "Email Address",
-            "phone": "Phone Number",
-            "birthDate": "Date of Birth",
-            "gender": "Gender",
-            "male": "Male",
-            "female": "Female",
-            "other": "Other",
-            "address": "Address",
-            "city": "City",
-            "country": "Country",
-            "postalCode": "Postal Code"
-        },
-        "syncToCloud": "Sync to Cloud",
-        "preferences": {
-            "title": "User Preferences",
-            "description": "Customize your experience and manage application settings",
-            "unsavedChanges": "Unsaved Changes",
-            "export": "Export",
-            "import": "Import",
-            "reset": "Reset",
-            "save": "Save",
-            "appearance": {
-                "title": "Appearance",
-                "language": {
-                    "title": "Language",
-                    "description": "Choose your preferred interface language",
-                    "availableLanguages": {
-                        "en": "English (United States)",
-                        "fr": "French (France)",
-                        "ar": "Arabic (Middle East)"
-                    }
-                },
-                "theme": {
-                    "title": "Theme",
-                    "description": "Choose the application appearance",
-                    "light": "Light",
-                    "dark": "Dark",
-                    "system": "System"
-                },
-                "fontSize": {
-                    "title": "Font Size",
-                    "description": "Adjust text size",
-                    "small": "Small",
-                    "medium": "Medium",
-                    "large": "Large"
-                },
-                "density": {
-                    "title": "Interface Density",
-                    "description": "Adjust element spacing",
-                    "compact": "Compact",
-                    "standard": "Standard",
-                    "comfortable": "Comfortable"
-                },
-                "animations": {
-                    "title": "Enable animations and transitions",
-                    "description": "Show animated transitions in the interface"
-                }
-            },
-            "performance": {
-                "title": "Performance",
-                "defaultPageSize": {
-                    "title": "Default Page Size",
-                    "description": "Number of items displayed per page"
-                },
-                "refreshInterval": {
-                    "title": "Auto Refresh Interval (seconds)",
-                    "description": "Rate of automatic data refresh"
-                },
-                "enableVirtualization": {
-                    "title": "Enable grid virtualization for better performance",
-                    "description": "Improves performance with large datasets"
-                },
-                "cacheEnabled": {
-                    "title": "Enable data caching",
-                    "description": "Store data locally for faster loading"
-                },
-                "autoRefresh": {
-                    "title": "Auto refresh data",
-                    "description": "Refresh data periodically"
-                },
-                "lazyLoading": {
-                    "title": "Enable lazy loading",
-                    "description": "Load data only when needed"
-                }
-            },
-            "notifications": {
-                "title": "Notifications",
-                "emailNotifications": {
-                    "title": "Email notifications",
-                    "description": "Receive notifications via email"
-                },
-                "pushNotifications": {
-                    "title": "Push notifications",
-                    "description": "Browser push notifications"
-                },
-                "soundEnabled": {
-                    "title": "Sound notifications",
-                    "description": "Play sounds with notifications"
-                }
-            },
-            "accessibility": {
-                "title": "Accessibility",
-                "highContrast": {
-                    "title": "High contrast mode",
-                    "description": "Increase contrast for better visibility"
-                },
-                "largeText": {
-                    "title": "Large text",
-                    "description": "Increase text size throughout the application"
-                },
-                "keyboardNavigation": {
-                    "title": "Keyboard navigation",
-                    "description": "Enhanced keyboard navigation support"
-                },
-                "screenReader": {
-                    "title": "Screen reader support",
-                    "description": "Optimized for screen reader compatibility"
-                }
-            },
-            "security": {
-                "title": "Security",
-                "sessionTimeout": {
-                    "title": "Session Timeout (minutes)",
-                    "description": "Time before automatic logout"
-                },
-                "twoFactorEnabled": {
-                    "title": "Two-factor authentication",
-                    "description": "Additional security layer for your account"
-                },
-                "auditLogging": {
-                    "title": "Audit logging",
-                    "description": "Track user activities"
-                }
-            },
-            "messages": {
-                "settingsSaved": "Settings saved successfully",
-                "settingsExported": "Settings exported successfully",
-                "settingsImported": "Settings imported successfully",
-                "settingsReset": "Settings reset to defaults",
-                "invalidFile": "Invalid settings file",
-                "confirmReset": "Are you sure you want to reset all settings to defaults? This action cannot be undone."
-            }
-        },
-        "apiSettings": {
-            "title": "API Settings",
-            "save": "Save Changes",
-            "validation": {
-                "missingCredentials": "Please provide Magento URL, username, and password",
-                "missingCegidCredentials": "Please provide Cegid URL, username, password, and database"
-            },
-            "magento": {
-                "title": "Magento API",
-                "url": "API URL",
-                "username": "Username",
-                "password": "Password",
-                "authMode": "Authentication Mode",
-                "getToken": "Get Token",
-                "connect": "Connect",
-                "tokenSuccess": "Token obtained successfully",
-                "tokenError": "Failed to obtain token",
-                "oauthSuccess": "OAuth connection successful",
-                "oauthError": "OAuth connection failed",
-                "consumerKey": "Consumer Key",
-                "consumerSecret": "Consumer Secret",
-                "accessToken": "Access Token",
-                "accessTokenSecret": "Access Token Secret"
-            },
-            "cegid": {
-                "title": "Cegid API",
-                "url": "API URL",
-                "username": "Username",
-                "password": "Password",
-                "database": "Database",
-                "testConnection": "Test Connection",
-                "testSuccess": "Connection test successful",
-                "testError": "Connection test failed"
-            }
-        },
-        "actions": {
-            "save": "Save Changes",
-            "cancel": "Cancel",
-            "edit": "Edit Profile"
-        }
-    },
-    "login": {
-        "welcome": "Welcome",
-        "signIn": "Sign In",
-        "signInWithGoogle": "Sign in with Google",
-        "username": "Username",
-        "password": "Password",
-        "forgotPassword": "Forgot Password?",
-        "or": "or",
-        "noAccount": "Don't have an account?",
-        "signUp": "Sign Up",
-        "createAccount": "Create Account",
-        "signingIn": "Signing you in...",
-        "pleaseWait": "Please wait",
-        "authenticating": "Authenticating"
-    },
-    "errors": {
-        "networkError": "Network Error",
-        "serverError": "Server Error",
-        "notFound": "Page Not Found"
-    },
-    "grid": {
-        "common": {
-            "loading": "Loading...",
-            "noData": "No data available",
-            "error": "Error loading data",
-            "refresh": "Refresh",
-            "export": "Export",
-            "import": "Import",
-            "settings": "Settings",
-            "filters": "Filters",
-            "search": "Search",
-            "clear": "Clear",
-            "apply": "Apply",
-            "cancel": "Cancel",
-            "save": "Save",
-            "delete": "Delete",
-            "edit": "Edit",
-            "add": "Add",
-            "view": "View",
-            "actions": "Actions",
-            "selected": "Selected",
-            "total": "Total",
-            "page": "Page",
-            "of": "of",
-            "rows": "rows",
-            "rowsPerPage": "Rows per page",
-            "density": "Density",
-            "columns": "Columns",
-            "sort": "Sort",
-            "filter": "Filter",
-            "group": "Group",
-            "pin": "Pin",
-            "hide": "Hide",
-            "show": "Show",
-            "reset": "Reset",
-            "gridView": "Grid View",
-            "cardView": "Card View"
-        },
-        "toolbar": {
-            "refresh": "Refresh Data",
-            "add": "Add New",
-            "edit": "Edit Selected",
-            "delete": "Delete Selected",
-            "export": "Export Data",
-            "import": "Import Data",
-            "settings": "Grid Settings",
-            "filters": "Show Filters",
-            "search": "Search...",
-            "clearFilters": "Clear All Filters",
-            "selectAll": "Select All",
-            "deselectAll": "Deselect All",
-            "selectedCount": "{{count}} selected",
-            "sync": "Sync Data"
-        },
-        "contextMenu": {
-            "edit": "Edit Row",
-            "delete": "Delete Row",
-            "duplicate": "Duplicate Row",
-            "view": "View Details",
-            "export": "Export Row",
-            "copy": "Copy",
-            "paste": "Paste",
-            "cut": "Cut",
-            "rowActions": "Row Actions"
-        },
-        "settings": {
-            "title": "Grid Settings",
-            "columns": "Column Settings",
-            "visibility": "Column Visibility",
-            "order": "Column Order",
-            "pinning": "Column Pinning",
-            "density": "Row Density",
-            "compact": "Compact",
-            "standard": "Standard",
-            "comfortable": "Comfortable",
-            "autoSize": "Auto Size Columns",
-            "resetLayout": "Reset Layout",
-            "saveLayout": "Save Layout",
-            "loadLayout": "Load Layout",
-            "resetSuccess": "Grid layout reset successfully"
-        },
-        "filters": {
-            "title": "Filters",
-            "addFilter": "Add Filter",
-            "removeFilter": "Remove Filter",
-            "operator": "Operator",
-            "value": "Value",
-            "contains": "Contains",
-            "equals": "Equals",
-            "startsWith": "Starts with",
-            "endsWith": "Ends with",
-            "isEmpty": "Is empty",
-            "isNotEmpty": "Is not empty",
-            "isAnyOf": "Is any of",
-            "greaterThan": "Greater than",
-            "lessThan": "Less than",
-            "between": "Between",
-            "and": "And",
-            "or": "Or"
-        },
-        "floating": {
-            "add": "Add New Item",
-            "edit": "Edit Selected",
-            "delete": "Delete Selected",
-            "export": "Export Selection",
-            "sync": "Sync Data",
-            "refresh": "Refresh",
-            "settings": "Settings"
-        }
-    }
->>>>>>> d8333f76
+{
+    "common": {
+        "profile": "Profile",
+        "logout": "Logout",
+        "settings": "Settings",
+        "refresh": "Refresh",
+        "refreshing": "Refreshing...",
+        "changeLanguage": "Change Language",
+        "user": "User",
+        "expandMenu": "Expand menu",
+        "collapseMenu": "Collapse menu",
+        "appTitle": "Techno Stationery",
+        "openSidebar": "Open sidebar",
+        "closeSidebar": "Close sidebar",
+        "expandSidebar": "Expand sidebar",
+        "collapseSidebar": "Collapse sidebar",
+        "pinSidebar": "Pin sidebar",
+        "unpinSidebar": "Unpin sidebar",
+        "loading": "Loading...",
+        "error": "Error",
+        "success": "Success",
+        "warning": "Warning",
+        "info": "Information",
+        "save": "Save",
+        "cancel": "Cancel",
+        "delete": "Delete",
+        "edit": "Edit",
+        "add": "Add",
+        "view": "View",
+        "close": "Close",
+        "open": "Open",
+        "yes": "Yes",
+        "no": "No",
+        "ok": "OK",
+        "apply": "Apply",
+        "reset": "Reset",
+        "clear": "Clear",
+        "search": "Search",
+        "filter": "Filter",
+        "sort": "Sort",
+        "export": "Export",
+        "import": "Import",
+        "print": "Print",
+        "copy": "Copy",
+        "paste": "Paste",
+        "cut": "Cut",
+        "undo": "Undo",
+        "redo": "Redo",
+        "select": "Select",
+        "selectAll": "Select All",
+        "deselectAll": "Deselect All",
+        "next": "Next",
+        "previous": "Previous",
+        "first": "First",
+        "last": "Last",
+        "home": "Home",
+        "back": "Back",
+        "forward": "Forward",
+        "up": "Up",
+        "down": "Down",
+        "left": "Left",
+        "right": "Right",
+        "documentation": "Documentation",
+        "help": "Help",
+        "about": "About",
+        "version": "Version",
+        "language": "Language",
+        "theme": "Theme",
+        "darkMode": "Dark Mode",
+        "lightMode": "Light Mode",
+        "systemMode": "System Mode",
+        "fullscreen": "Fullscreen",
+        "exitFullscreen": "Exit Fullscreen",
+        "minimize": "Minimize",
+        "maximize": "Maximize",
+        "restore": "Restore",
+        "online": "Online",
+        "offline": "Offline",
+        "connected": "Connected",
+        "disconnected": "Disconnected",
+        "syncing": "Syncing...",
+        "synced": "Synced",
+        "syncFailed": "Sync Failed",
+        "retry": "Retry",
+        "tryAgain": "Try Again",
+        "goHome": "Go Home",
+        "reportIssue": "Report Issue",
+        "sendFeedback": "Send Feedback",
+        "contactSupport": "Contact Support"
+    },
+    "navigation": {
+        "dashboard": "Dashboard",
+        "analytics": "Analytics & Charts",
+        "voting": "Feature Voting",
+        "products": "Products",
+        "productCatalog": "Products Catalog",
+        "mdmProducts": "MDM Products",
+        "cegidProducts": "Cegid Products",
+        "customers": "Customers",
+        "orders": "Orders",
+        "invoices": "Invoices",
+        "categories": "Categories",
+        "stocks": "Stocks",
+        "sources": "Sources",
+        "userProfile": "User Profile",
+        "cmsPages": "CMS Pages",
+        "gridTest": "Grid Test",
+        "bugBounty": "Bug Bounty",
+        "licenseManagement": "License Management",
+        "licenseStatus": "License Status",
+        "core": "Core Dashboard",
+        "mdm": "MDM System",
+        "magento": "Magento System",
+        "cegid": "Cegid System",
+        "analyticsReports": "Analytics & Reports",
+        "lockerStudio": "Locker Studio",
+        "development": "Development & Testing",
+        "user": "User Management",
+        "system": "System Management",
+        "mdmStock": "MDM Stock",
+        "mdmSources": "MDM Sources",
+        "salesAnalytics": "Sales Analytics",
+        "inventoryAnalytics": "Inventory Analytics",
+        "secureVault": "Secure Vault",
+        "accessControl": "Access Control"
+    },
+    "dashboard": {
+        "title": "Dashboard",
+        "totalOrders": "Total Orders",
+        "totalCustomers": "Total Customers",
+        "totalProducts": "Total Products",
+        "totalSales": "Total Sales",
+        "salesOverTime": "Sales Over Time",
+        "chartComingSoon": "Chart Coming Soon",
+        "recentOrders": "Recent Orders",
+        "noRecentOrders": "No Recent Orders",
+        "lastWeek": "Last Week",
+        "lastMonth": "Last Month",
+        "lastYear": "Last Year",
+        "refresh": "Refresh",
+        "startDate": "Start Date",
+        "endDate": "End Date",
+        "syncPrices": "Sync Prices",
+        "syncStocks": "Sync Stocks",
+        "viewAnalytics": "View Analytics",
+        "refreshing": "Refreshing..."
+    },
+    "products": "Products",
+    "orders": "Orders",
+    "customers": "Customers",
+    "settings": "Settings",
+    "logout": "Logout",
+    "profile": {
+        "personalInfo": {
+            "title": "Personal Information",
+            "firstName": "First Name",
+            "lastName": "Last Name",
+            "email": "Email Address",
+            "phone": "Phone Number",
+            "birthDate": "Date of Birth",
+            "gender": "Gender",
+            "male": "Male",
+            "female": "Female",
+            "other": "Other",
+            "address": "Address",
+            "city": "City",
+            "country": "Country",
+            "postalCode": "Postal Code"
+        },
+        "syncToCloud": "Sync to Cloud",
+        "preferences": {
+            "title": "User Preferences",
+            "description": "Customize your experience and manage application settings",
+            "unsavedChanges": "Unsaved Changes",
+            "export": "Export",
+            "import": "Import",
+            "reset": "Reset",
+            "save": "Save",
+            "appearance": {
+                "title": "Appearance",
+                "language": {
+                    "title": "Language",
+                    "description": "Choose your preferred interface language",
+                    "availableLanguages": {
+                        "en": "English (United States)",
+                        "fr": "French (France)",
+                        "ar": "Arabic (Middle East)"
+                    }
+                },
+                "theme": {
+                    "title": "Theme",
+                    "description": "Choose the application appearance",
+                    "light": "Light",
+                    "dark": "Dark",
+                    "system": "System"
+                },
+                "fontSize": {
+                    "title": "Font Size",
+                    "description": "Adjust text size",
+                    "small": "Small",
+                    "medium": "Medium",
+                    "large": "Large"
+                },
+                "density": {
+                    "title": "Interface Density",
+                    "description": "Adjust element spacing",
+                    "compact": "Compact",
+                    "standard": "Standard",
+                    "comfortable": "Comfortable"
+                },
+                "animations": {
+                    "title": "Enable animations and transitions",
+                    "description": "Show animated transitions in the interface"
+                }
+            },
+            "performance": {
+                "title": "Performance",
+                "defaultPageSize": {
+                    "title": "Default Page Size",
+                    "description": "Number of items displayed per page"
+                },
+                "refreshInterval": {
+                    "title": "Auto Refresh Interval (seconds)",
+                    "description": "Rate of automatic data refresh"
+                },
+                "enableVirtualization": {
+                    "title": "Enable grid virtualization for better performance",
+                    "description": "Improves performance with large datasets"
+                },
+                "cacheEnabled": {
+                    "title": "Enable data caching",
+                    "description": "Store data locally for faster loading"
+                },
+                "autoRefresh": {
+                    "title": "Auto refresh data",
+                    "description": "Refresh data periodically"
+                },
+                "lazyLoading": {
+                    "title": "Enable lazy loading",
+                    "description": "Load data only when needed"
+                }
+            },
+            "notifications": {
+                "title": "Notifications",
+                "emailNotifications": {
+                    "title": "Email notifications",
+                    "description": "Receive notifications via email"
+                },
+                "pushNotifications": {
+                    "title": "Push notifications",
+                    "description": "Browser push notifications"
+                },
+                "soundEnabled": {
+                    "title": "Sound notifications",
+                    "description": "Play sounds with notifications"
+                }
+            },
+            "accessibility": {
+                "title": "Accessibility",
+                "highContrast": {
+                    "title": "High contrast mode",
+                    "description": "Increase contrast for better visibility"
+                },
+                "largeText": {
+                    "title": "Large text",
+                    "description": "Increase text size throughout the application"
+                },
+                "keyboardNavigation": {
+                    "title": "Keyboard navigation",
+                    "description": "Enhanced keyboard navigation support"
+                },
+                "screenReader": {
+                    "title": "Screen reader support",
+                    "description": "Optimized for screen reader compatibility"
+                }
+            },
+            "security": {
+                "title": "Security",
+                "sessionTimeout": {
+                    "title": "Session Timeout (minutes)",
+                    "description": "Time before automatic logout"
+                },
+                "twoFactorEnabled": {
+                    "title": "Two-factor authentication",
+                    "description": "Additional security layer for your account"
+                },
+                "auditLogging": {
+                    "title": "Audit logging",
+                    "description": "Track user activities"
+                }
+            },
+            "messages": {
+                "settingsSaved": "Settings saved successfully",
+                "settingsExported": "Settings exported successfully",
+                "settingsImported": "Settings imported successfully",
+                "settingsReset": "Settings reset to defaults",
+                "invalidFile": "Invalid settings file",
+                "confirmReset": "Are you sure you want to reset all settings to defaults? This action cannot be undone."
+            }
+        },
+        "apiSettings": {
+            "title": "API Settings",
+            "save": "Save Changes",
+            "validation": {
+                "missingCredentials": "Please provide Magento URL, username, and password",
+                "missingCegidCredentials": "Please provide Cegid URL, username, password, and database"
+            },
+            "magento": {
+                "title": "Magento API",
+                "url": "API URL",
+                "username": "Username",
+                "password": "Password",
+                "authMode": "Authentication Mode",
+                "getToken": "Get Token",
+                "connect": "Connect",
+                "tokenSuccess": "Token obtained successfully",
+                "tokenError": "Failed to obtain token",
+                "oauthSuccess": "OAuth connection successful",
+                "oauthError": "OAuth connection failed",
+                "consumerKey": "Consumer Key",
+                "consumerSecret": "Consumer Secret",
+                "accessToken": "Access Token",
+                "accessTokenSecret": "Access Token Secret"
+            },
+            "cegid": {
+                "title": "Cegid API",
+                "url": "API URL",
+                "username": "Username",
+                "password": "Password",
+                "database": "Database",
+                "testConnection": "Test Connection",
+                "testSuccess": "Connection test successful",
+                "testError": "Connection test failed"
+            }
+        },
+        "actions": {
+            "save": "Save Changes",
+            "cancel": "Cancel",
+            "edit": "Edit Profile"
+        }
+    },
+    "login": {
+        "welcome": "Welcome",
+        "signIn": "Sign In",
+        "signInWithGoogle": "Sign in with Google",
+        "username": "Username",
+        "password": "Password",
+        "forgotPassword": "Forgot Password?",
+        "or": "or",
+        "noAccount": "Don't have an account?",
+        "signUp": "Sign Up",
+        "createAccount": "Create Account",
+        "signingIn": "Signing you in...",
+        "pleaseWait": "Please wait",
+        "authenticating": "Authenticating"
+    },
+    "errors": {
+        "networkError": "Network Error",
+        "serverError": "Server Error",
+        "notFound": "Page Not Found"
+    },
+    "grid": {
+        "common": {
+            "loading": "Loading...",
+            "noData": "No data available",
+            "error": "Error loading data",
+            "refresh": "Refresh",
+            "export": "Export",
+            "import": "Import",
+            "settings": "Settings",
+            "filters": "Filters",
+            "search": "Search",
+            "clear": "Clear",
+            "apply": "Apply",
+            "cancel": "Cancel",
+            "save": "Save",
+            "delete": "Delete",
+            "edit": "Edit",
+            "add": "Add",
+            "view": "View",
+            "actions": "Actions",
+            "selected": "Selected",
+            "total": "Total",
+            "page": "Page",
+            "of": "of",
+            "rows": "rows",
+            "rowsPerPage": "Rows per page",
+            "density": "Density",
+            "columns": "Columns",
+            "sort": "Sort",
+            "filter": "Filter",
+            "group": "Group",
+            "pin": "Pin",
+            "hide": "Hide",
+            "show": "Show",
+            "reset": "Reset",
+            "gridView": "Grid View",
+            "cardView": "Card View"
+        },
+        "toolbar": {
+            "refresh": "Refresh Data",
+            "add": "Add New",
+            "edit": "Edit Selected",
+            "delete": "Delete Selected",
+            "export": "Export Data",
+            "import": "Import Data",
+            "settings": "Grid Settings",
+            "filters": "Show Filters",
+            "search": "Search...",
+            "clearFilters": "Clear All Filters",
+            "selectAll": "Select All",
+            "deselectAll": "Deselect All",
+            "selectedCount": "{{count}} selected",
+            "sync": "Sync Data"
+        },
+        "contextMenu": {
+            "edit": "Edit Row",
+            "delete": "Delete Row",
+            "duplicate": "Duplicate Row",
+            "view": "View Details",
+            "export": "Export Row",
+            "copy": "Copy",
+            "paste": "Paste",
+            "cut": "Cut",
+            "rowActions": "Row Actions"
+        },
+        "settings": {
+            "title": "Grid Settings",
+            "columns": "Column Settings",
+            "visibility": "Column Visibility",
+            "order": "Column Order",
+            "pinning": "Column Pinning",
+            "density": "Row Density",
+            "compact": "Compact",
+            "standard": "Standard",
+            "comfortable": "Comfortable",
+            "autoSize": "Auto Size Columns",
+            "resetLayout": "Reset Layout",
+            "saveLayout": "Save Layout",
+            "loadLayout": "Load Layout",
+            "resetSuccess": "Grid layout reset successfully"
+        },
+        "filters": {
+            "title": "Filters",
+            "addFilter": "Add Filter",
+            "removeFilter": "Remove Filter",
+            "operator": "Operator",
+            "value": "Value",
+            "contains": "Contains",
+            "equals": "Equals",
+            "startsWith": "Starts with",
+            "endsWith": "Ends with",
+            "isEmpty": "Is empty",
+            "isNotEmpty": "Is not empty",
+            "isAnyOf": "Is any of",
+            "greaterThan": "Greater than",
+            "lessThan": "Less than",
+            "between": "Between",
+            "and": "And",
+            "or": "Or"
+        },
+        "floating": {
+            "add": "Add New Item",
+            "edit": "Edit Selected",
+            "delete": "Delete Selected",
+            "export": "Export Selection",
+            "sync": "Sync Data",
+            "refresh": "Refresh",
+            "settings": "Settings"
+        }
+    }
 }