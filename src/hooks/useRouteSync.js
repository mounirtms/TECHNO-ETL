import { useEffect } from 'react';
import { useLocation, useNavigate } from 'react-router-dom';
import { useAuth } from '../contexts/AuthContext';
import { useTab } from '../contexts/TabContext';
import { usePermissions } from '../contexts/PermissionContext';
import { MENU_ITEMS } from '../components/Layout/MenuTree.js';

/**
 * Hook to synchronize router state with tab system
 * Ensures consistent navigation behavior and permission checking
 */
export const useRouteSync = () => {
<<<<<<< HEAD
    const location = useLocation();
    const navigate = useNavigate();
    const { openTab, activeTab, tabs, canOpenTab } = useTab();
    const { canAccessMenuItem, initialized: permissionsInitialized } = usePermissions();

    useEffect(() => {
        // Skip if permissions are not initialized yet
        if (!permissionsInitialized) return;

        // Find the menu item for current route
        const currentMenuItem = MENU_ITEMS.find(item => item.path === location.pathname);
        
        if (currentMenuItem) {
            // Check if user can access this route
            if (!canAccessMenuItem(currentMenuItem)) {
                console.warn(`Access denied for route: ${location.pathname}`);
                navigate('/dashboard', { replace: true });
                return;
            }

            // Check if tab can be opened
            if (canOpenTab && typeof canOpenTab === 'function' && typeof openTab === 'function') {
                // Open tab if it's not already active
                if (activeTab !== currentMenuItem.id) {
                    openTab(currentMenuItem.id, true); // Skip navigation to avoid loop
                }
            } else {
                console.warn(`Cannot open tab for route: ${location.pathname}`);
                navigate('/dashboard', { replace: true });
            }
        } else {
            // Route not found in menu items, check if it's a valid system route
            const systemRoutes = ['/login', '/docs'];
            if (!systemRoutes.includes(location.pathname)) {
                console.warn(`Route not found in menu items: ${location.pathname}`);
                // Only redirect if we have no tabs or current route is invalid
                if (tabs.length === 0 || !tabs.some(tab => tab.id === activeTab)) {
                    navigate('/dashboard', { replace: true });
                }
            }
=======
  const location = useLocation();
  const navigate = useNavigate();
  const { openTab, activeTab, tabs, canOpenTab } = useTab();
  const { canAccessMenuItem, initialized: permissionsInitialized } = usePermissions();

  useEffect(() => {
    // Skip if permissions are not initialized yet
    if (!permissionsInitialized) return;

    // Find the menu item for current route
    const currentMenuItem = MENU_ITEMS.find(item => item.path === location.pathname);

    if (currentMenuItem) {
      // Check if user can access this route
      if (!canAccessMenuItem(currentMenuItem)) {
        console.warn(`Access denied for route: ${location.pathname}`);
        navigate('/dashboard', { replace: true });

        return;
      }

      // Check if tab can be opened
      if (canOpenTab(currentMenuItem.id)) {
        // Open tab if it's not already active
        if (activeTab !== currentMenuItem.id) {
          openTab(currentMenuItem.id, true); // Skip navigation to avoid loop
        }
      } else {
        console.warn(`Cannot open tab for route: ${location.pathname}`);
        navigate('/dashboard', { replace: true });
      }
    } else {
      // Route not found in menu items, check if it's a valid system route
      const systemRoutes = ['/login', '/docs'];

      if (!systemRoutes.includes(location.pathname)) {
        console.warn(`Route not found in menu items: ${location.pathname}`);
        // Only redirect if we have no tabs or current route is invalid
        if (tabs.length === 0 || !tabs.some(tab => tab.id === activeTab)) {
          navigate('/dashboard', { replace: true });
>>>>>>> b7ef1358
        }
      }
    }
  }, [location.pathname, permissionsInitialized, canAccessMenuItem, canOpenTab, openTab, activeTab, tabs, navigate]);

  return {
    currentRoute: location.pathname,
    isValidRoute: MENU_ITEMS.some(item => item.path === location.pathname),
  };
};

/**
 * Hook to handle deep linking and route restoration
 */
export const useDeepLinking = () => {
  const location = useLocation();
  const { currentUser } = useAuth();

  useEffect(() => {
    if (currentUser) {
      // Store the current route for restoration after logout/login
      const routeData = {
        path: location.pathname,
        search: location.search,
        timestamp: Date.now(),
      };

      localStorage.setItem('lastVisitedRoute', JSON.stringify(routeData));
    }
  }, [currentUser, location]);

  const restoreLastRoute = () => {
    try {
      const savedRoute = localStorage.getItem('lastVisitedRoute');

      if (savedRoute) {
        const routeData = JSON.parse(savedRoute);

        // Only restore if it's recent (within 24 hours)
        if (Date.now() - routeData.timestamp < 24 * 60 * 60 * 1000) {
          return routeData.path + routeData.search;
        }
      }
    } catch (error) {
      console.warn('Failed to restore last route:', error);
    }

    return '/dashboard';
  };

  return { restoreLastRoute };
};

export default useRouteSync;<|MERGE_RESOLUTION|>--- conflicted
+++ resolved
@@ -10,48 +10,6 @@
  * Ensures consistent navigation behavior and permission checking
  */
 export const useRouteSync = () => {
-<<<<<<< HEAD
-    const location = useLocation();
-    const navigate = useNavigate();
-    const { openTab, activeTab, tabs, canOpenTab } = useTab();
-    const { canAccessMenuItem, initialized: permissionsInitialized } = usePermissions();
-
-    useEffect(() => {
-        // Skip if permissions are not initialized yet
-        if (!permissionsInitialized) return;
-
-        // Find the menu item for current route
-        const currentMenuItem = MENU_ITEMS.find(item => item.path === location.pathname);
-        
-        if (currentMenuItem) {
-            // Check if user can access this route
-            if (!canAccessMenuItem(currentMenuItem)) {
-                console.warn(`Access denied for route: ${location.pathname}`);
-                navigate('/dashboard', { replace: true });
-                return;
-            }
-
-            // Check if tab can be opened
-            if (canOpenTab && typeof canOpenTab === 'function' && typeof openTab === 'function') {
-                // Open tab if it's not already active
-                if (activeTab !== currentMenuItem.id) {
-                    openTab(currentMenuItem.id, true); // Skip navigation to avoid loop
-                }
-            } else {
-                console.warn(`Cannot open tab for route: ${location.pathname}`);
-                navigate('/dashboard', { replace: true });
-            }
-        } else {
-            // Route not found in menu items, check if it's a valid system route
-            const systemRoutes = ['/login', '/docs'];
-            if (!systemRoutes.includes(location.pathname)) {
-                console.warn(`Route not found in menu items: ${location.pathname}`);
-                // Only redirect if we have no tabs or current route is invalid
-                if (tabs.length === 0 || !tabs.some(tab => tab.id === activeTab)) {
-                    navigate('/dashboard', { replace: true });
-                }
-            }
-=======
   const location = useLocation();
   const navigate = useNavigate();
   const { openTab, activeTab, tabs, canOpenTab } = useTab();
@@ -92,7 +50,6 @@
         // Only redirect if we have no tabs or current route is invalid
         if (tabs.length === 0 || !tabs.some(tab => tab.id === activeTab)) {
           navigate('/dashboard', { replace: true });
->>>>>>> b7ef1358
         }
       }
     }
