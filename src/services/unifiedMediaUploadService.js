--- conflicted
+++ resolved
@@ -423,11 +423,7 @@
     }
   };
 };"${sku}\"`);
-<<<<<<< HEAD
-    
-=======
-
->>>>>>> d8333f76
+
     // Strategy 1: REF-based matching (auto-enabled when REF column detected)
     if (settings.strategies.ref && ref) {
       const refKeys = generateSearchKeys(ref, settings);
