--- conflicted
+++ resolved
@@ -1,1719 +1,1715 @@
-
-import BaseApiService from './BaseApiService';
-import unifiedMagentoService from './unifiedMagentoService';
-import { toast } from 'react-toastify';
-import { getMagentoApiParams, handleMagentoGridError } from '../utils/magentoGridSettingsManager';
-
-// Import local data
-import customersData from '../assets/data/customers.json';
-import productsData from '../assets/data/products.json';
-import ordersData from '../assets/data/orders.json';
-import invoicesData from '../assets/data/invoices.json';
-import categoryData from '../assets/data/category.json';
-import cmsPagesData from '../assets/data/cmsPages.json';
-
-const API_URL = import.meta.env.VITE_MAGENTO_API_URL;
-
-// Global settings reference for API calls
-let globalUserSettings = null;
-
-// Function to set user settings for API calls
-export const setMagentoApiSettings = (userSettings) => {
-  globalUserSettings = userSettings;
-};
-
-// Enhanced default params that respect user settings
-const getDefaultParams = (gridType = 'magento', additionalParams = {}) => {
-  if (globalUserSettings) {
-    return getMagentoApiParams(gridType, globalUserSettings, additionalParams);
-  }
-
-  return {
-    pageSize: 10,
-    currentPage: 1,
-    sortOrders: [
-      { field: 'created_at', direction: 'DESC' },
-    ],
-    ...additionalParams,
-  };
-};
-
-// Mock data for development
-const mockData = {
-  sources: [
-    {
-      source_code: 'default',
-      name: 'Default Source',
-      enabled: true,
-      description: 'Default source for the store',
-      latitude: 0,
-      longitude: 0,
-      country_id: 'US',
-      region_id: 0,
-      region: 'California',
-      city: 'San Francisco',
-      street: '123 Main St',
-      postcode: '94105',
-      contact_name: 'John Doe',
-      email: 'john@example.com',
-      phone: '(555) 123-4567',
-      priority: 1,
-    },
-    {
-      source_code: 'warehouse1',
-      name: 'Warehouse 1',
-      enabled: true,
-      description: 'Main warehouse facility',
-      latitude: 37.7749,
-      longitude: -122.4194,
-      country_id: 'US',
-      region_id: 5,
-      region: 'California',
-      city: 'Los Angeles',
-      street: '456 Warehouse Ave',
-      postcode: '90001',
-      contact_name: 'Jane Smith',
-      email: 'jane@example.com',
-      phone: '(555) 987-6543',
-      priority: 2,
-    },
-  ],
-  stocks: [
-    {
-      stock_id: 1,
-      name: 'Default Stock',
-      sales_channels: [
-        { type: 'website', code: 'base' },
-      ],
-      source_codes: ['default'],
-    },
-    {
-      stock_id: 2,
-      name: 'East Coast Stock',
-      sales_channels: [
-        { type: 'website', code: 'east_store' },
-      ],
-      source_codes: ['warehouse1'],
-    },
-  ],
-  sourceItems: [
-    {
-      sku: 'TEST-1',
-      source_code: 'default',
-      quantity: 100,
-      status: 1,
-    },
-    {
-      sku: 'TEST-2',
-      source_code: 'warehouse1',
-      quantity: 50,
-      status: 1,
-    },
-  ],
-};
-
-const formatResponse = (response, mockDataKey) => {
-  if (process.env.NODE_ENV === 'development' && (!response || !response.items)) {
-    return {
-      items: mockData[mockDataKey] || [],
-      total_count: mockData[mockDataKey]?.length || 0,
-    };
-  }
-
-  return response;
-};
-
-class MagentoApi extends BaseApiService {
-  constructor() {
-    super({
-      cacheEnabled: true,
-      cacheDuration: 5 * 60 * 1000,
-      maxCacheSize: 150,
-      retryAttempts: 2,
-      retryDelay: 1000,
-    });
-
-    this.baseURL = API_URL;
-    this.unifiedService = unifiedMagentoService;
-  }
-
-  // Get product media gallery by SKU (uses backend proxy)
-  async getProductMedia(productId) {
-    return this.get(`/products/${productId}/media`);
-  }
-
-  // Create a new product
-  async createProduct(productData) {
-    try {
-      const payload = { product: productData };
-      const response = await unifiedMagentoService.post('/products', payload);
-
-      // Clear cache after creating a product to ensure lists are updated
-      this.clearCache();
-
-      return response.data;
-    } catch (error) {
-      console.error('Failed to create product:', error);
-      toast.error(error.response?.data?.message || 'An error occurred while creating the product.');
-      throw error;
-    }
-  }
-
-  // Create multiple products in bulk
-  async createProductsBulk(products) {
-    const results = {
-      success: [],
-      errors: [],
-    };
-
-    for (let i = 0; i < products.length; i++) {
-      const productData = products[i];
-      const toastId = toast.loading(`Creating product ${i + 1} of ${products.length}: ${productData.sku || ''}`);
-
-      try {
-        // We don't use this.createProduct here to avoid the double toast on error
-        const payload = { product: productData };
-        const createdProduct = await unifiedMagentoService.post('/products', payload);
-
-        results.success.push(createdProduct.data);
-        toast.update(toastId, { render: `Successfully created ${productData.sku}`, type: 'success', isLoading: false, autoClose: 5000 });
-      } catch (error) {
-        const errorMessage = error.response?.data?.message || 'An unknown error occurred';
-
-        results.errors.push({ product: productData, error: errorMessage });
-        toast.update(toastId, { render: `Failed to create ${productData.sku}: ${errorMessage}`, type: 'error', isLoading: false, autoClose: 10000 });
-      }
-    }
-
-    this.clearCache(); // Clear cache once all operations are complete
-
-    return results;
-  }
-
-  // Deprecated: getProductDetails (use local row data in grid instead)
-
-  setBaseURL(newBaseURL) {
-    if (!newBaseURL) {
-      throw new Error('Base URL cannot be empty');
-    }
-    this.baseURL = newBaseURL;
-    // Note: unifiedMagentoService doesn't expose setBaseURL method
-  }
-
-  getBaseURL() {
-    return this.baseURL;
-  }
-
-  // Override buildSearchCriteria to use BaseApiService parameter validation
-  buildSearchCriteria(params = {}) {
-    const defaultParams = getDefaultParams();
-    const searchCriteria = {
-      pageSize: params.pageSize || defaultParams.pageSize,
-      currentPage: params.currentPage || defaultParams.currentPage,
-      sortOrders: params.sortOrders || defaultParams.sortOrders,
-      filterGroups: params.filterGroups || [],
-    };
-
-    // Use parent's parameter validation and flattening
-    return this.validateAndFlattenParams({ searchCriteria, fieldName: params.fieldName });
-  }
-
-  // Use parent's cache methods with legacy compatibility
-  getCacheKey(endpoint, params) {
-    return super._getCacheKey('get', endpoint, params);
-  }
-
-  getCachedData(key) {
-    return super._getCachedResponse(key);
-  }
-
-  setCachedData(key, data) {
-    return super._setCachedResponse(key, data);
-  }
-
-  // API Methods with error handling and caching - using unified service
-  async get(endpoint, params = {}) {
-    const response = await unifiedMagentoService.get(endpoint, { params });
-    return response;
-  }
-
-  async post(endpoint, data = {}, config = {}) {
-    const response = await unifiedMagentoService.post(endpoint, data, config);
-    return response;
-  }
-
-  async put(endpoint, data = {}, config = {}) {
-    const response = await unifiedMagentoService.put(endpoint, data, config);
-    return response;
-  }
-
-  async delete(endpoint, config = {}) {
-    const response = await unifiedMagentoService.delete(endpoint, config);
-    return response;
-  }
-
-  // Local data fallback helpers
-  shouldUseLocalData(endpoint) {
-    return endpoint.includes('products') ||
-           endpoint.includes('customers') ||
-           endpoint.includes('orders') ||
-           endpoint.includes('invoices') ||
-           endpoint.includes('categories') ||
-           endpoint.includes('cms');
-  }
-
-  getLocalDataResponse(endpoint) {
-    let localData;
-
-    if (endpoint.includes('products')) {
-      localData = productsData;
-    } else if (endpoint.includes('customers')) {
-      localData = customersData;
-    } else if (endpoint.includes('orders')) {
-      localData = ordersData;
-    } else if (endpoint.includes('invoices')) {
-      localData = invoicesData;
-    } else if (endpoint.includes('categories')) {
-      localData = categoryData;
-    } else if (endpoint.includes('cms')) {
-      localData = cmsPagesData;
-    }
-
-    // Apply basic filtering if params are provided
-    const items = Array.isArray(localData) ? localData : [];
-
-    return {
-      data: {
-        items: items,
-        total_count: items.length,
-        search_criteria: {},
-      },
-    };
-  }
-
-  async getOrders(params = {}) {
-    try {
-      const cacheKey = this.getCacheKey('/orders', params);
-      const cachedData = this.getCachedData(cacheKey);
-
-      if (cachedData) {
-        console.log('Using cached orders data');
-
-        return cachedData;
-      }
-
-      const searchCriteria = this.buildSearchCriteria({
-        ...params,
-        sortOrders: params.sortOrders || [
-          { field: 'created_at', direction: 'DESC' },
-        ],
-        pageSize: params.pageSize || 20,
-        currentPage: params.currentPage || 1,
-      });
-
-      console.log('Fetching orders with criteria:', searchCriteria);
-
-      const response = await this.get('/orders', {
-        params: searchCriteria,
-      });
-
-      if (response?.data?.items) {
-        const enrichedResponse = {
-          items: response.data.items.map(order => ({
-            ...order,
-            id: order.entity_id || order.id,
-            status: order.status || 'pending',
-            customer_name: order.customer_firstname
-              ? `${order.customer_firstname} ${order.customer_lastname}`.trim()
-              : 'Guest Customer',
-          })),
-          total_count: response.data.total_count || response.data.items.length,
-          search_criteria: response.data.search_criteria,
-        };
-
-        this.setCachedData(cacheKey, enrichedResponse);
-
-        return enrichedResponse;
-      }
-
-      throw new Error('Failed to fetch orders');
-    } catch (error) {
-      console.error('Error fetching orders:', error);
-      const localData = this.getLocalResponse('orders');
-
-      console.log('Using local orders data:', localData);
-
-      return localData;
-    }
-  }
-
-  async getCustomers(params = {}) {
-    try {
-      const cacheKey = this.getCacheKey('/customers/search', params);
-      const cachedData = this.getCachedData(cacheKey);
-
-      if (cachedData) {
-        console.log('Using cached customers data');
-
-        return cachedData;
-      }
-
-      const searchCriteria = this.buildSearchCriteria({
-        ...params,
-        sortOrders: params.sortOrders || [
-          { field: 'created_at', direction: 'DESC' },
-        ],
-        pageSize: params.pageSize || 20,
-        currentPage: params.currentPage || 1,
-      });
-
-      console.log('Fetching customers with criteria:', searchCriteria);
-
-      // Add required fieldName parameter for Magento API
-      const requestParams = {
-        params: searchCriteria,
-        fieldName: params.fieldName || 'email',
-      };
-
-      const response = await this.get('/customers/search', requestParams);
-
-      if (response?.data?.items) {
-        const enrichedResponse = {
-          items: response.data.items.map(customer => ({
-            ...customer,
-            id: customer.id || customer.entity_id,
-            name: customer.firstname
-              ? `${customer.firstname} ${customer.lastname}`.trim()
-              : 'Unknown',
-            email: customer.email || 'No email',
-          })),
-          total_count: response.data.total_count || response.data.items.length,
-          search_criteria: response.data.search_criteria,
-        };
-
-        this.setCachedData(cacheKey, enrichedResponse);
-
-        return enrichedResponse;
-      }
-
-      throw new Error('Failed to fetch customers');
-    } catch (error) {
-      console.error('Error fetching customers:', error);
-      const localData = this.getLocalResponse('customers');
-
-      console.log('Using local customers data:', localData);
-
-      return localData;
-    }
-  }
-
-  // ===== PRODUCT MEDIA OPERATIONS =====
-  async createProductMedia(productId, mediaData) {
-    try {
-      console.log(`🖼️ Uploading media for product: ${productId}`);
-      console.log('Entry data:', mediaData);
-
-      const response = await this.post(
-        `/products/${encodeURIComponent(productId)}/media`,
-        mediaData,
-      );
-
-      console.log('✅ Media upload successful:', response);
-
-      return response;
-    } catch (error) {
-      console.error('❌ Media upload failed:', error);
-      throw new Error(`Failed to upload media for ${productId}: ${error.message}`);
-    }
-  }
-
-
-  async deleteProductMedia(productId, entryId) {
-    try {
-<<<<<<< HEAD
-      console.log(`🗑️ Deleting media ${entryId} for product: ${sku}`);
-=======
-      console.log(`🗑️ Deleting media ${entryId} for product: ${productId}`);
-
->>>>>>> b7ef1358
-      const response = await this.delete(
-        `/products/${encodeURIComponent(productId)}/media/${entryId}`,
-      );
-
-      console.log('✅ Media deleted successfully');
-
-      return response;
-    } catch (error) {
-      console.error('❌ Failed to delete product media:', error);
-      throw new Error(`Failed to delete media for ${productId}: ${error.message}`);
-    }
-  }
-
-  async getProducts(params = {}) {
-    try {
-      const cacheKey = this.getCacheKey('/products', params);
-      const cachedData = this.getCachedData(cacheKey);
-
-      if (cachedData) {
-        return cachedData;
-      }
-
-      const searchCriteria = this.buildSearchCriteria({
-        ...params,
-        sortOrders: params.sortOrders || [
-          { field: 'created_at', direction: 'DESC' },
-        ],
-        pageSize: params.pageSize || 20,
-        currentPage: params.currentPage || 1,
-      });
-
-      const response = await this.get('/products', {
-        params: searchCriteria,
-      });
-
-      // Format the response data
-      const formattedResponse = {
-        data: {
-          items: response?.data?.items || [],
-          total_count: response?.data?.total_count || 0,
-          search_criteria: response?.data?.search_criteria || {},
-        },
-      };
-
-      this.setCachedData(cacheKey, formattedResponse);
-
-      return formattedResponse;
-    } catch (error) {
-      console.error('Error fetching products:', error);
-      // Use local data as fallback
-      const localResponse = this.getLocalDataResponse('/products');
-
-      return localResponse;
-    }
-  }
-
-  async getOrderDetails(orderId) {
-    try {
-      return await this.get(`/orders/${orderId}`);
-    } catch (error) {
-      console.error('Error fetching order details:', error);
-      toast.warn('Using local data: Unable to fetch from API');
-
-      return this.getLocalData('orders').find(order => order.id === orderId);
-    }
-  }
-
-  async getCustomerDetails(customerId) {
-    try {
-      return await this.get(`/customers/${customerId}`);
-    } catch (error) {
-      console.error('Error fetching customer details:', error);
-      toast.warn('Using local data: Unable to fetch from API');
-
-      return this.getLocalData('customers').find(customer => customer.id === customerId);
-    }
-  }
-
-  async createCustomer(customerData) {
-    return this.post('/customers', { customer: customerData });
-  }
-
-  async getProduct(sku) {
-    try {
-      return await this.get(`/products/${sku}`);
-    } catch (error) {
-      console.error('Error fetching product:', error);
-      toast.warn('Using local data: Unable to fetch from API');
-
-      return this.getLocalData('products').find(product => product.sku === sku);
-    }
-  }
-
-  // ===== PRODUCT ATTRIBUTES MANAGEMENT =====
-
-  async getProductAttributes(params = {}) {
-    try {
-      const searchCriteria = this.buildSearchCriteria(params);
-      const requestParams = {
-        ...searchCriteria,
-        fieldName: params.fieldName || 'attribute_code',
-      };
-      const response = await this.get('/products/attributes', requestParams);
-
-      return this.formatResponse(response);
-    } catch (error) {
-      console.error('Error fetching product attributes:', error);
-      toast.warn('Using mock data: Unable to fetch attributes from API');
-
-      return this.getMockProductAttributes();
-    }
-  }
-
-  async getProductAttribute(attributeCode) {
-    try {
-      const response = await this.get(`/products/attributes/${attributeCode}`);
-
-      return this.formatResponse(response);
-    } catch (error) {
-      console.error('Error fetching product attribute:', error);
-
-      return this.getMockProductAttribute(attributeCode);
-    }
-  }
-
-  async updateProductAttribute(attributeCode, attributeData) {
-    try {
-      const response = await this.put(`/products/attributes/${attributeCode}`, attributeData);
-
-      toast.success(`Attribute ${attributeCode} updated successfully`);
-
-      return this.formatResponse(response);
-    } catch (error) {
-      console.error('Error updating product attribute:', error);
-      toast.error(`Failed to update attribute ${attributeCode}`);
-      throw error;
-    }
-  }
-
-  async createProductAttribute(attributeData) {
-    try {
-      const response = await this.post('/products/attributes', attributeData);
-
-      toast.success(`Attribute ${attributeData.attribute_code} created successfully`);
-
-      return this.formatResponse(response);
-    } catch (error) {
-      console.error('Error creating product attribute:', error);
-      toast.error('Failed to create attribute');
-      throw error;
-    }
-  }
-
-  // ===== PRODUCT CATEGORIES MANAGEMENT =====
-
-  async getProductCategories(productId) {
-    try {
-      const response = await this.get(`/products/${productId}/categories`);
-
-      return this.formatResponse(response);
-    } catch (error) {
-      console.error('Error fetching product categories:', error);
-
-      return this.getMockProductCategories(productId);
-    }
-  }
-
-  async assignProductToCategories(productId, categoryIds) {
-    try {
-      const response = await this.put(`/products/${productId}/categories`, {
-        categoryIds: categoryIds,
-      });
-
-      toast.success('Product categories updated successfully');
-
-      return this.formatResponse(response);
-    } catch (error) {
-      console.error('Error assigning product to categories:', error);
-      toast.error('Failed to update product categories');
-      throw error;
-    }
-  }
-
-  // ===== PRODUCT ATTRIBUTE VALUES =====
-
-  async getProductAttributeValues(productId, attributeCode) {
-    try {
-      const response = await this.get(`/products/${productId}/attributes/${attributeCode}`);
-
-      return this.formatResponse(response);
-    } catch (error) {
-      console.error('Error fetching product attribute values:', error);
-
-      return this.getMockAttributeValue(productId, attributeCode);
-    }
-  }
-
-  async updateProductAttributeValue(productId, attributeCode, value) {
-    try {
-      const response = await this.put(`/products/${productId}/attributes/${attributeCode}`, {
-        value: value,
-      });
-
-      toast.success(`Product attribute ${attributeCode} updated`);
-
-      return this.formatResponse(response);
-    } catch (error) {
-      console.error('Error updating product attribute value:', error);
-      toast.error(`Failed to update ${attributeCode}`);
-      throw error;
-    }
-  }
-
-  async getCategories(params = {}) {
-    try {
-      const searchCriteria = this.buildSearchCriteria(params);
-      // Add required fieldName parameter for Magento API
-      const requestParams = {
-        ...searchCriteria,
-        fieldName: params.fieldName || 'name',
-      };
-      const response = await this.get('/categories', requestParams);
-
-      // Format the response to ensure proper structure
-      const formattedResponse = this.formatResponse(response);
-
-      // If the response has the expected structure, add IDs if missing
-      if (formattedResponse && formattedResponse.data) {
-        formattedResponse.data = this.addCategoryIds(formattedResponse.data);
-      }
-
-      return formattedResponse;
-    } catch (error) {
-      console.error('Error fetching categories:', error);
-      toast.warn('Using local data: Unable to fetch from API');
-
-      return this.getLocalCategoriesResponse();
-    }
-  }
-
-  // Helper method to add IDs to categories if missing
-  addCategoryIds(categoryData, startId = 1) {
-    let currentId = startId;
-
-    const addIds = (categories) => {
-      if (Array.isArray(categories)) {
-        return categories.map(category => {
-          const categoryWithId = {
-            ...category,
-            id: category.id || currentId++,
-          };
-
-          if (category.children_data && category.children_data.length > 0) {
-            categoryWithId.children_data = addIds(category.children_data);
-          }
-
-          return categoryWithId;
-        });
-      } else if (categoryData && typeof categoryData === 'object') {
-        // Handle single category object
-        const categoryWithId = {
-          ...categoryData,
-          id: categoryData.id || currentId++,
-        };
-
-        if (categoryData.children_data && categoryData.children_data.length > 0) {
-          categoryWithId.children_data = addIds(categoryData.children_data);
-        }
-
-        return categoryWithId;
-      }
-
-      return categories;
-    };
-
-    return addIds(categoryData);
-  }
-
-  // Get local categories with proper formatting
-  getLocalCategoriesResponse() {
-    try {
-      const localData = this.getLocalResponse('categories');
-
-      // Format the local category data to match expected structure
-      if (localData && localData.data) {
-        const formattedData = this.addCategoryIds(localData.data);
-
-        // Ensure it's in the expected array format
-        const categoriesArray = Array.isArray(formattedData) ? formattedData : [formattedData];
-
-        return {
-          data: {
-            items: categoriesArray,
-            total_count: categoriesArray.length,
-          },
-          success: true,
-        };
-      }
-
-      return localData;
-    } catch (error) {
-      console.error('Error formatting local categories:', error);
-
-      return this.getMockCategoriesResponse();
-    }
-  }
-
-  // Fallback mock categories
-  getMockCategoriesResponse() {
-    return {
-      data: {
-        items: [
-          {
-            id: 1,
-            name: 'Root Category',
-            level: 0,
-            children_data: [
-              { id: 2, name: 'Electronics', level: 1, children_data: [] },
-              { id: 3, name: 'Clothing', level: 1, children_data: [] },
-              { id: 4, name: 'Home & Garden', level: 1, children_data: [] },
-            ],
-          },
-        ],
-        total_count: 1,
-      },
-      success: true,
-    };
-  }
-
-  async getCategory(categoryId) {
-    return this.get(`/categories/${categoryId}`);
-  }
-
-  async getStockItems(params = {}) {
-    try {
-      const searchCriteria = this.buildSearchCriteria(params);
-      const response = await this.get('/stockItems', {
-        params: searchCriteria,
-      });
-
-      if (response?.data) {
-        return response.data;
-      }
-
-      throw new Error('Failed to fetch stock items');
-    } catch (error) {
-      console.error('Error fetching stock items:', error);
-      throw error;
-    }
-  }
-
-  async updateStockItem(productSku, stockItem) {
-    try {
-      const response = await this.put(`/products/${productSku}/stockItems/${stockItem.item_id}`, {
-        stockItem: {
-          ...stockItem,
-          qty: parseFloat(stockItem.qty),
-          is_in_stock: stockItem.qty > 0,
-        },
-      });
-
-      if (response?.data) {
-        // Clear product cache to ensure fresh data
-        this.cache.delete(this.getCacheKey('/products', {}));
-
-        return response.data;
-      }
-
-      throw new Error('Failed to update stock item');
-    } catch (error) {
-      console.error('Error updating stock item:', error);
-      throw error;
-    }
-  }
-
-  async getCmsPages(params = {}) {
-    try {
-      const cacheKey = this.getCacheKey('/cmsPage/search', params);
-      const cachedData = this.getCachedData(cacheKey);
-
-      if (cachedData) {
-        console.log('Using cached CMS pages data');
-
-        return cachedData;
-      }
-
-      // Build proper search criteria to fix "%fieldName" error
-      const searchCriteria = params.searchCriteria || {
-        filterGroups: [],
-        pageSize: 25,
-        currentPage: 1,
-        sortOrders: [{ field: 'creation_time', direction: 'DESC' }],
-      };
-
-      // Ensure all filter groups have proper field names
-      if (searchCriteria.filterGroups) {
-        searchCriteria.filterGroups.forEach(group => {
-          if (group.filters) {
-            group.filters.forEach(filter => {
-              // Ensure field name is properly set and not a template variable
-              if (!filter.field || filter.field.includes('%') || filter.field.includes('fieldName')) {
-                console.warn('⚠️ Invalid field name detected:', filter.field);
-                filter.field = 'title'; // Default to title field
-              }
-            });
-          }
-        });
-      }
-
-      console.log('🔍 Fetching CMS pages with criteria:', searchCriteria);
-
-      // Add required fieldName parameter for Magento API
-      const requestParams = {
-        searchCriteria,
-        fieldName: params.fieldName || 'title',
-      };
-
-      const response = await this.get('/cmsPage/search', requestParams);
-
-      if (response && response.items) {
-        this.setCachedData(cacheKey, response);
-
-        return response;
-      }
-
-      throw new Error('No data returned from API');
-    } catch (error) {
-      console.error('❌ Failed to fetch CMS pages:', error);
-      const localData = this.getLocalResponse('cmsPages');
-
-      console.log('📦 Using local CMS pages data:', localData);
-
-      return localData;
-    }
-  }
-
-  async getCmsBlocks(params = {}) {
-    try {
-      const cacheKey = this.getCacheKey('/cmsBlock/search', params);
-      const cachedData = this.getCachedData(cacheKey);
-
-      if (cachedData) {
-        console.log('Using cached CMS blocks data');
-
-        return cachedData;
-      }
-
-      // Build proper search criteria to fix "%fieldName" error
-      const searchCriteria = params.searchCriteria || {
-        filterGroups: [],
-        pageSize: 25,
-        currentPage: 1,
-        sortOrders: [{ field: 'creation_time', direction: 'DESC' }],
-      };
-
-      // Ensure all filter groups have proper field names
-      if (searchCriteria.filterGroups) {
-        searchCriteria.filterGroups.forEach(group => {
-          if (group.filters) {
-            group.filters.forEach(filter => {
-              // Ensure field name is properly set and not a template variable
-              if (!filter.field || filter.field.includes('%') || filter.field.includes('fieldName')) {
-                console.warn('⚠️ Invalid field name detected:', filter.field);
-                filter.field = 'title'; // Default to title field
-              }
-            });
-          }
-        });
-      }
-
-      console.log('🔍 Fetching CMS blocks with criteria:', searchCriteria);
-
-      // Add required fieldName parameter for Magento API
-      const requestParams = {
-        searchCriteria,
-        fieldName: params.fieldName || 'title',
-      };
-
-      const response = await this.get('/cmsBlock/search', requestParams);
-
-      const result = {
-        items: response.items || [],
-        total_count: response.total_count || 0,
-      };
-
-      this.setCachedData(cacheKey, result);
-
-      return result;
-    } catch (error) {
-      console.error('❌ Failed to fetch CMS blocks:', error);
-      const localData = this.getLocalResponse('cmsBlocks');
-
-      console.log('📦 Using local CMS blocks data:', localData);
-
-      return localData;
-    }
-  }
-
-  async getCmsPage(id) {
-    return this.get(`/cmsPage/${id}`);
-  }
-
-  async createCmsPage(data) {
-    return this.post('/cmsPage', data);
-  }
-
-  async updateCmsPage(id, data) {
-    return this.put(`/cmsPage/${id}`, data);
-  }
-
-  async deleteCmsPage(id) {
-    return this.delete(`/cmsPage/${id}`);
-  }
-
-  async shipOrder(orderId, items, notify = true) {
-    return this.post(`/order/${orderId}/ship`, { items, notify });
-  }
-
-  async getInvoices(searchCriteria = {}) {
-    try {
-      const params = this.formatSearchCriteria(searchCriteria);
-      const response = await this.get('/invoices', { params });
-
-      return {
-        items: response.items || [],
-        total_count: response.total_count || 0,
-        search_criteria: response.search_criteria,
-      };
-    } catch (error) {
-      console.error('Error fetching invoices:', error);
-      throw new Error('Failed to fetch invoices');
-    }
-  }
-
-  /**
-   * Format search criteria for Magento API
-   * @param {Object} searchCriteria - The search criteria object
-   * @returns {Object} Formatted search criteria
-   */
-  formatSearchCriteria(searchCriteria) {
-    const formattedCriteria = {};
-
-    if (searchCriteria.filterGroups) {
-      searchCriteria.filterGroups.forEach((group, groupIndex) => {
-        group.filters.forEach((filter, filterIndex) => {
-          formattedCriteria[`searchCriteria[filter_groups][${groupIndex}][filters][${filterIndex}][field]`] = filter.field;
-          formattedCriteria[`searchCriteria[filter_groups][${groupIndex}][filters][${filterIndex}][value]`] = filter.value;
-          formattedCriteria[`searchCriteria[filter_groups][${groupIndex}][filters][${filterIndex}][condition_type]`] = filter.condition_type;
-        });
-      });
-    }
-
-    if (searchCriteria.pageSize) {
-      formattedCriteria['searchCriteria[pageSize]'] = searchCriteria.pageSize;
-    }
-
-    if (searchCriteria.currentPage) {
-      formattedCriteria['searchCriteria[currentPage]'] = searchCriteria.currentPage;
-    }
-
-    if (searchCriteria.sortOrders) {
-      searchCriteria.sortOrders.forEach((sort, index) => {
-        formattedCriteria[`searchCriteria[sortOrders][${index}][field]`] = sort.field;
-        formattedCriteria[`searchCriteria[sortOrders][${index}][direction]`] = sort.direction;
-      });
-    }
-
-    return formattedCriteria;
-  }
-
-  async getSources(params = {}) {
-    try {
-      const searchCriteria = this.buildSearchCriteria(params);
-      const response = await this.get('/inventory/sources', searchCriteria);
-
-      return formatResponse(response.data, 'sources');
-    } catch (error) {
-      console.error('Error fetching sources:', error);
-
-      return formatResponse(null, 'sources');
-    }
-  }
-
-  async getStocks(params = {}) {
-    try {
-      const searchCriteria = this.buildSearchCriteria(params);
-      const response = await this.get('/inventory/stocks', searchCriteria);
-
-      return formatResponse(response.data, 'stocks');
-    } catch (error) {
-      console.error('Error fetching stocks:', error);
-
-      return formatResponse(null, 'stocks');
-    }
-  }
-
-  async getSourceItems(params = {}) {
-    try {
-      const searchCriteria = this.buildSearchCriteria(params);
-      const response = await this.get('/inventory/source-items', searchCriteria);
-
-      return formatResponse(response.data, 'sourceItems');
-    } catch (error) {
-      console.error('Error fetching source items:', error);
-
-      return formatResponse(null, 'sourceItems');
-    }
-  }
-
-  // Local data utilities
-  getLocalData(type) {
-    switch (type) {
-    case 'orders':
-      return ordersData;
-    case 'customers':
-      return customersData;
-    case 'products':
-      return productsData;
-    case 'invoices':
-      return invoicesData;
-    case 'categories':
-      return categoryData;
-    case 'cmsPages':
-      return cmsPagesData; // Return local CMS pages data
-    default:
-      return null;
-    }
-  }
-
-  getLocalResponse(type) {
-    const items = this.getLocalData(type);
-
-    return {
-      items,
-      total_count: items.length,
-      search_criteria: {},
-    };
-  }
-
-  // ===== BRANDS MANAGEMENT =====
-
-  async getBrands(useCache = true) {
-    const cacheKey = 'brands_mgs_brand';
-
-    if (useCache) {
-      const cachedBrands = this.getCachedData(cacheKey);
-
-      if (cachedBrands) {
-        console.log('📦 Using cached brands data');
-
-        return cachedBrands;
-      }
-    }
-
-    try {
-      console.log('🔄 Fetching brands from additional_attributes...');
-
-      // Try to get brands from additional_attributes with code 'mgs_brand'
-      const response = await this.get('/products/attributes/mgs_brand/options');
-      const brands = this.formatResponse(response);
-
-      // Cache the brands data
-      this.setCachedData(cacheKey, brands);
-      console.log('✅ Brands cached successfully');
-
-      return brands;
-    } catch (error) {
-      console.error('❌ Error fetching brands:', error);
-      console.log('📦 Using mock brands data');
-
-      const mockBrands = this.getMockBrands();
-
-      this.setCachedData(cacheKey, mockBrands);
-
-      return mockBrands;
-    }
-  }
-
-  async addBrand(brandData) {
-    try {
-      console.log('➕ Adding new brand:', brandData);
-
-      const response = await this.post('/products/attributes/mgs_brand/options', {
-        option: {
-          label: brandData.label,
-          value: brandData.value || brandData.label.toLowerCase().replace(/\s+/g, '_'),
-          sort_order: brandData.sort_order || 0,
-        },
-      });
-
-      // Clear cache to force refresh
-      this.clearCachedData('brands_mgs_brand');
-
-      toast.success(`Brand "${brandData.label}" added successfully`);
-
-      return this.formatResponse(response);
-    } catch (error) {
-      console.error('❌ Error adding brand:', error);
-      toast.error('Failed to add brand');
-      throw error;
-    }
-  }
-
-  async updateBrand(brandId, brandData) {
-    try {
-      console.log('✏️ Updating brand:', brandId, brandData);
-
-      const response = await this.put(`/products/attributes/mgs_brand/options/${brandId}`, {
-        option: brandData,
-      });
-
-      // Clear cache to force refresh
-      this.clearCachedData('brands_mgs_brand');
-
-      toast.success('Brand updated successfully');
-
-      return this.formatResponse(response);
-    } catch (error) {
-      console.error('❌ Error updating brand:', error);
-      toast.error('Failed to update brand');
-      throw error;
-    }
-  }
-
-  async deleteBrand(brandId) {
-    try {
-      console.log('🗑️ Deleting brand:', brandId);
-
-      await this.delete(`/products/attributes/mgs_brand/options/${brandId}`);
-
-      // Clear cache to force refresh
-      this.clearCachedData('brands_mgs_brand');
-
-      toast.success('Brand deleted successfully');
-    } catch (error) {
-      console.error('❌ Error deleting brand:', error);
-      toast.error('Failed to delete brand');
-      throw error;
-    }
-  }
-
-  // ===== ADDITIONAL ATTRIBUTES MANAGEMENT =====
-
-  async getAdditionalAttributes(productId) {
-    try {
-      console.log('🔄 Fetching additional attributes for product:', productId);
-
-      const response = await this.get(`/products/${productId}/additional-attributes`);
-
-      return this.formatResponse(response);
-    } catch (error) {
-      console.error('❌ Error fetching additional attributes:', error);
-
-      return this.getMockAdditionalAttributes(productId);
-    }
-  }
-
-  async updateAdditionalAttribute(productId, attributeCode, value) {
-    try {
-      console.log('✏️ Updating additional attribute:', { productId, attributeCode, value });
-
-      const response = await this.put(`/products/${productId}/additional-attributes/${attributeCode}`, {
-        value: value,
-      });
-
-      toast.success(`Additional attribute ${attributeCode} updated`);
-
-      return this.formatResponse(response);
-    } catch (error) {
-      console.error('❌ Error updating additional attribute:', error);
-      toast.error(`Failed to update ${attributeCode}`);
-      throw error;
-    }
-  }
-
-  // ===== MOCK DATA FOR PRODUCT ATTRIBUTES =====
-
-  getMockProductAttributes() {
-    return {
-      items: [
-        {
-          attribute_id: 1,
-          attribute_code: 'name',
-          frontend_label: 'Product Name',
-          frontend_input: 'text',
-          is_required: true,
-          is_user_defined: false,
-          is_system: true,
-          is_visible: true,
-          scope: 'store',
-        },
-        {
-          attribute_id: 2,
-          attribute_code: 'description',
-          frontend_label: 'Description',
-          frontend_input: 'textarea',
-          is_required: false,
-          is_user_defined: false,
-          is_system: true,
-          is_visible: true,
-          scope: 'store',
-        },
-        {
-          attribute_id: 3,
-          attribute_code: 'price',
-          frontend_label: 'Price',
-          frontend_input: 'price',
-          is_required: true,
-          is_user_defined: false,
-          is_system: true,
-          is_visible: true,
-          scope: 'global',
-        },
-        {
-          attribute_id: 4,
-          attribute_code: 'color',
-          frontend_label: 'Color',
-          frontend_input: 'select',
-          is_required: false,
-          is_user_defined: true,
-          is_system: false,
-          is_visible: true,
-          scope: 'global',
-          options: [
-            { value: '1', label: 'Red' },
-            { value: '2', label: 'Blue' },
-            { value: '3', label: 'Green' },
-            { value: '4', label: 'Black' },
-            { value: '5', label: 'White' },
-          ],
-        },
-        {
-          attribute_id: 5,
-          attribute_code: 'size',
-          frontend_label: 'Size',
-          frontend_input: 'select',
-          is_required: false,
-          is_user_defined: true,
-          is_system: false,
-          is_visible: true,
-          scope: 'global',
-          options: [
-            { value: '10', label: 'XS' },
-            { value: '11', label: 'S' },
-            { value: '12', label: 'M' },
-            { value: '13', label: 'L' },
-            { value: '14', label: 'XL' },
-            { value: '15', label: 'XXL' },
-          ],
-        },
-      ],
-      total_count: 5,
-    };
-  }
-
-  getMockProductAttribute(attributeCode) {
-    const attributes = this.getMockProductAttributes().items;
-
-    return attributes.find(attr => attr.attribute_code === attributeCode) || null;
-  }
-
-  getMockProductCategories(productId) {
-    return {
-      categories: [
-        { id: 1, name: 'Electronics', level: 1, path: '1/2' },
-        { id: 3, name: 'Smartphones', level: 2, path: '1/2/3' },
-        { id: 5, name: 'Clothing', level: 1, path: '1/5' },
-      ],
-    };
-  }
-
-  getMockAttributeValue(productId, attributeCode) {
-    const mockValues = {
-      name: `Product ${productId}`,
-      description: `Description for product ${productId}`,
-      price: Math.floor(Math.random() * 1000) + 10,
-      color: Math.floor(Math.random() * 5) + 1,
-      size: Math.floor(Math.random() * 6) + 10,
-    };
-
-    return {
-      attribute_code: attributeCode,
-      value: mockValues[attributeCode] || `Value for ${attributeCode}`,
-    };
-  }
-
-  // ===== MOCK DATA FOR BRANDS =====
-
-  getMockBrands() {
-    return {
-      items: [
-        {
-          value: 'nike',
-          label: 'Nike',
-          sort_order: 1,
-          is_default: false,
-        },
-        {
-          value: 'adidas',
-          label: 'Adidas',
-          sort_order: 2,
-          is_default: false,
-        },
-        {
-          value: 'puma',
-          label: 'Puma',
-          sort_order: 3,
-          is_default: false,
-        },
-        {
-          value: 'under_armour',
-          label: 'Under Armour',
-          sort_order: 4,
-          is_default: false,
-        },
-        {
-          value: 'reebok',
-          label: 'Reebok',
-          sort_order: 5,
-          is_default: false,
-        },
-        {
-          value: 'new_balance',
-          label: 'New Balance',
-          sort_order: 6,
-          is_default: false,
-        },
-        {
-          value: 'converse',
-          label: 'Converse',
-          sort_order: 7,
-          is_default: false,
-        },
-        {
-          value: 'vans',
-          label: 'Vans',
-          sort_order: 8,
-          is_default: false,
-        },
-        {
-          value: 'asics',
-          label: 'ASICS',
-          sort_order: 9,
-          is_default: false,
-        },
-        {
-          value: 'jordan',
-          label: 'Jordan',
-          sort_order: 10,
-          is_default: false,
-        },
-      ],
-      total_count: 10,
-    };
-  }
-
-  getMockAdditionalAttributes(productId) {
-    const brands = this.getMockBrands().items;
-    const randomBrand = brands[Math.floor(Math.random() * brands.length)];
-
-    return {
-      additional_attributes: [
-        {
-          attribute_code: 'mgs_brand',
-          value: randomBrand.value,
-          label: randomBrand.label,
-        },
-        {
-          attribute_code: 'manufacturer',
-          value: randomBrand.label,
-          label: randomBrand.label,
-        },
-        {
-          attribute_code: 'country_of_manufacture',
-          value: 'US',
-          label: 'United States',
-        },
-        {
-          attribute_code: 'warranty',
-          value: '1_year',
-          label: '1 Year',
-        },
-      ],
-    };
-  }
-
-  // Error handling
-  handleApiError(error) {
-    if (error.response) {
-      const { status, data } = error.response;
-
-      switch (status) {
-      case 401:
-        // Return null to trigger local data fallback
-        return null;
-      case 404:
-        toast.error('Resource not found');
-        break;
-      case 500:
-        toast.error('Server error occurred');
-        break;
-      default:
-        toast.error(data.message || 'An unexpected error occurred');
-      }
-    } else if (error.request) {
-      toast.error('Network error - please check your connection');
-    }
-
-    return Promise.reject(error);
-  }
-
-  // Token management
-  getToken() {
-    return localStorage.getItem('adminToken');
-  }
-
-  magentoServiceException(response) {
-    let errorMessage = ' ';
-
-    if (response.status)
-      switch (response.status) {
-      case 400:
-        errorMessage = response.data?.message || 'Bad Request: Invalid parameters';
-        break;
-      case 401:
-        errorMessage = 'Invalid credentials. Please check your username and password.';
-        break;
-      case 403:
-        errorMessage = 'Access denied. You do not have permission to perform this action.';
-        break;
-      case 404:
-        errorMessage = 'The requested resource was not found.';
-        break;
-      case 422:
-        errorMessage = response.data?.message || 'Validation failed';
-        break;
-      case 500:
-        errorMessage = 'Internal server error. Please try again later.';
-        break;
-      default:
-        errorMessage = response.data?.message || 'An unexpected error occurred';
-      }
-    console.log(errorMessage);
-  }
-
-  formatResponse(response) {
-    return {
-      items: response?.items || [],
-      total_count: response?.total_count || 0,
-      search_criteria: response?.search_criteria || this.buildSearchCriteria({}),
-    };
-  }
-
-  async updateOrder(orderId, orderData) {
-    try {
-      const response = await this.put(`/orders/${orderId}`, { order: orderData });
-
-      return response.data;
-    } catch (error) {
-      console.error('Failed to update order:', error);
-      throw error;
-    }
-  }
-
-  // ===== SETTINGS-AWARE API METHODS =====
-
-  /**
-   * Get products with user settings applied
-   * @param {string} gridType - Grid type for settings lookup
-   * @param {object} params - Additional parameters
-   * @returns {Promise} API response with user settings applied
-   */
-  async getProductsWithSettings(gridType = 'magentoProducts', params = {}) {
-    try {
-      const enhancedParams = getDefaultParams(gridType, params);
-      const response = await this.getProducts(enhancedParams);
-
-      return response;
-    } catch (error) {
-      if (globalUserSettings) {
-        handleMagentoGridError(error, 'Load Products', globalUserSettings);
-      }
-      throw error;
-    }
-  }
-
-  /**
-   * Get orders with user settings applied
-   * @param {string} gridType - Grid type for settings lookup
-   * @param {object} params - Additional parameters
-   * @returns {Promise} API response with user settings applied
-   */
-  async getOrdersWithSettings(gridType = 'magentoOrders', params = {}) {
-    try {
-      const enhancedParams = getDefaultParams(gridType, params);
-      const response = await this.getOrders(enhancedParams);
-
-      return response;
-    } catch (error) {
-      if (globalUserSettings) {
-        handleMagentoGridError(error, 'Load Orders', globalUserSettings);
-      }
-      throw error;
-    }
-  }
-
-  /**
-   * Get customers with user settings applied
-   * @param {string} gridType - Grid type for settings lookup
-   * @param {object} params - Additional parameters
-   * @returns {Promise} API response with user settings applied
-   */
-  async getCustomersWithSettings(gridType = 'magentoCustomers', params = {}) {
-    try {
-      const enhancedParams = getDefaultParams(gridType, params);
-      const response = await this.getCustomers(enhancedParams);
-
-      return response;
-    } catch (error) {
-      if (globalUserSettings) {
-        handleMagentoGridError(error, 'Load Customers', globalUserSettings);
-      }
-      throw error;
-    }
-  }
-
-  /**
-   * Get invoices with user settings applied
-   * @param {string} gridType - Grid type for settings lookup
-   * @param {object} params - Additional parameters
-   * @returns {Promise} API response with user settings applied
-   */
-  async getInvoicesWithSettings(gridType = 'magentoInvoices', params = {}) {
-    try {
-      const enhancedParams = getDefaultParams(gridType, params);
-      const response = await this.getInvoices(enhancedParams);
-
-      return response;
-    } catch (error) {
-      if (globalUserSettings) {
-        handleMagentoGridError(error, 'Load Invoices', globalUserSettings);
-      }
-      throw error;
-    }
-  }
-
-  /**
-   * Get CMS pages with user settings applied
-   * @param {string} gridType - Grid type for settings lookup
-   * @param {object} params - Additional parameters
-   * @returns {Promise} API response with user settings applied
-   */
-  async getCmsPagesWithSettings(gridType = 'magentoCmsPages', params = {}) {
-    try {
-      const enhancedParams = getDefaultParams(gridType, params);
-      const response = await this.getCmsPages(enhancedParams);
-
-      return response;
-    } catch (error) {
-      if (globalUserSettings) {
-        handleMagentoGridError(error, 'Load CMS Pages', globalUserSettings);
-      }
-      throw error;
-    }
-  }
-
-  /**
-   * Generic settings-aware API call
-   * @param {string} method - HTTP method
-   * @param {string} endpoint - API endpoint
-   * @param {string} gridType - Grid type for settings lookup
-   * @param {object} params - Parameters
-   * @param {object} data - Request data
-   * @returns {Promise} API response with user settings applied
-   */
-  async callWithSettings(method, endpoint, gridType, params = {}, data = null) {
-    try {
-      const enhancedParams = getDefaultParams(gridType, params);
-
-      let response;
-
-      switch (method.toLowerCase()) {
-      case 'get':
-        response = await this.get(endpoint, { params: enhancedParams });
-        break;
-      case 'post':
-        response = await this.post(endpoint, data, { params: enhancedParams });
-        break;
-      case 'put':
-        response = await this.put(endpoint, data, { params: enhancedParams });
-        break;
-      case 'delete':
-        response = await this.delete(endpoint, { params: enhancedParams });
-        break;
-      default:
-        throw new Error(`Unsupported HTTP method: ${method}`);
-      }
-
-      return response;
-    } catch (error) {
-      if (globalUserSettings) {
-        handleMagentoGridError(error, `${method.toUpperCase()} ${endpoint}`, globalUserSettings);
-      }
-      throw error;
-    }
-  }
-
-  /**
-   * Login to Magento and get admin token
-   * @param {string} username - Admin username
-   * @param {string} password - Admin password
-   * @returns {Promise<string>} Admin token
-   */
-  async login(username, password) {
-    // Use unifiedMagentoService to handle login
-    const response = await unifiedMagentoService.post('/integration/admin/token', {
-      username,
-      password
-    });
-    
-    const token = response.data;
-    
-    // Store token in localStorage
-    localStorage.setItem('adminToken', token);
-    
-    return token;
-  }
-}
-
-// Create a single instance
-const magentoApi = new MagentoApi();
-
-// Export the instance as default
-export default magentoApi;
-
-// Export individual methods
-export const {
-  login, // Export the new login function
-  getOrders,
-  getOrderDetails,
-  shipOrder,
-  getCustomers,
-  getCustomerDetails,
-  createCustomer,
-  getProducts,
-  getProduct,
-  getProductAttributes,
-  getProductAttribute,
-  updateProductAttribute,
-  createProductAttribute,
-  getProductCategories,
-  assignProductToCategories,
-  getProductAttributeValues,
-  updateProductAttributeValue,
-  getBrands,
-  addBrand,
-  updateBrand,
-  deleteBrand,
-  getAdditionalAttributes,
-  updateAdditionalAttribute,
-  getCategories,
-  getCategory,
-  getStockItems,
-  updateStockItem,
-  getCmsPages,
-  getCmsBlocks,
-  getCmsPage,
-  createCmsPage,
-  updateCmsPage,
-  deleteCmsPage,
-  request,
-  buildSearchCriteria,
-  getToken,
-  magentoServiceException,
-  getLocalData,
-  getInvoices,
-  updateOrder,
-  getSources,
-  getStocks,
-  getSourceItems,
-} = magentoApi;
+
+import BaseApiService from './BaseApiService';
+import unifiedMagentoService from './unifiedMagentoService';
+import { toast } from 'react-toastify';
+import { getMagentoApiParams, handleMagentoGridError } from '../utils/magentoGridSettingsManager';
+
+// Import local data
+import customersData from '../assets/data/customers.json';
+import productsData from '../assets/data/products.json';
+import ordersData from '../assets/data/orders.json';
+import invoicesData from '../assets/data/invoices.json';
+import categoryData from '../assets/data/category.json';
+import cmsPagesData from '../assets/data/cmsPages.json';
+
+const API_URL = import.meta.env.VITE_MAGENTO_API_URL;
+
+// Global settings reference for API calls
+let globalUserSettings = null;
+
+// Function to set user settings for API calls
+export const setMagentoApiSettings = (userSettings) => {
+  globalUserSettings = userSettings;
+};
+
+// Enhanced default params that respect user settings
+const getDefaultParams = (gridType = 'magento', additionalParams = {}) => {
+  if (globalUserSettings) {
+    return getMagentoApiParams(gridType, globalUserSettings, additionalParams);
+  }
+
+  return {
+    pageSize: 10,
+    currentPage: 1,
+    sortOrders: [
+      { field: 'created_at', direction: 'DESC' },
+    ],
+    ...additionalParams,
+  };
+};
+
+// Mock data for development
+const mockData = {
+  sources: [
+    {
+      source_code: 'default',
+      name: 'Default Source',
+      enabled: true,
+      description: 'Default source for the store',
+      latitude: 0,
+      longitude: 0,
+      country_id: 'US',
+      region_id: 0,
+      region: 'California',
+      city: 'San Francisco',
+      street: '123 Main St',
+      postcode: '94105',
+      contact_name: 'John Doe',
+      email: 'john@example.com',
+      phone: '(555) 123-4567',
+      priority: 1,
+    },
+    {
+      source_code: 'warehouse1',
+      name: 'Warehouse 1',
+      enabled: true,
+      description: 'Main warehouse facility',
+      latitude: 37.7749,
+      longitude: -122.4194,
+      country_id: 'US',
+      region_id: 5,
+      region: 'California',
+      city: 'Los Angeles',
+      street: '456 Warehouse Ave',
+      postcode: '90001',
+      contact_name: 'Jane Smith',
+      email: 'jane@example.com',
+      phone: '(555) 987-6543',
+      priority: 2,
+    },
+  ],
+  stocks: [
+    {
+      stock_id: 1,
+      name: 'Default Stock',
+      sales_channels: [
+        { type: 'website', code: 'base' },
+      ],
+      source_codes: ['default'],
+    },
+    {
+      stock_id: 2,
+      name: 'East Coast Stock',
+      sales_channels: [
+        { type: 'website', code: 'east_store' },
+      ],
+      source_codes: ['warehouse1'],
+    },
+  ],
+  sourceItems: [
+    {
+      sku: 'TEST-1',
+      source_code: 'default',
+      quantity: 100,
+      status: 1,
+    },
+    {
+      sku: 'TEST-2',
+      source_code: 'warehouse1',
+      quantity: 50,
+      status: 1,
+    },
+  ],
+};
+
+const formatResponse = (response, mockDataKey) => {
+  if (process.env.NODE_ENV === 'development' && (!response || !response.items)) {
+    return {
+      items: mockData[mockDataKey] || [],
+      total_count: mockData[mockDataKey]?.length || 0,
+    };
+  }
+
+  return response;
+};
+
+class MagentoApi extends BaseApiService {
+  constructor() {
+    super({
+      cacheEnabled: true,
+      cacheDuration: 5 * 60 * 1000,
+      maxCacheSize: 150,
+      retryAttempts: 2,
+      retryDelay: 1000,
+    });
+
+    this.baseURL = API_URL;
+    this.unifiedService = unifiedMagentoService;
+  }
+
+  // Get product media gallery by SKU (uses backend proxy)
+  async getProductMedia(productId) {
+    return this.get(`/products/${productId}/media`);
+  }
+
+  // Create a new product
+  async createProduct(productData) {
+    try {
+      const payload = { product: productData };
+      const response = await unifiedMagentoService.post('/products', payload);
+
+      // Clear cache after creating a product to ensure lists are updated
+      this.clearCache();
+
+      return response.data;
+    } catch (error) {
+      console.error('Failed to create product:', error);
+      toast.error(error.response?.data?.message || 'An error occurred while creating the product.');
+      throw error;
+    }
+  }
+
+  // Create multiple products in bulk
+  async createProductsBulk(products) {
+    const results = {
+      success: [],
+      errors: [],
+    };
+
+    for (let i = 0; i < products.length; i++) {
+      const productData = products[i];
+      const toastId = toast.loading(`Creating product ${i + 1} of ${products.length}: ${productData.sku || ''}`);
+
+      try {
+        // We don't use this.createProduct here to avoid the double toast on error
+        const payload = { product: productData };
+        const createdProduct = await unifiedMagentoService.post('/products', payload);
+
+        results.success.push(createdProduct.data);
+        toast.update(toastId, { render: `Successfully created ${productData.sku}`, type: 'success', isLoading: false, autoClose: 5000 });
+      } catch (error) {
+        const errorMessage = error.response?.data?.message || 'An unknown error occurred';
+
+        results.errors.push({ product: productData, error: errorMessage });
+        toast.update(toastId, { render: `Failed to create ${productData.sku}: ${errorMessage}`, type: 'error', isLoading: false, autoClose: 10000 });
+      }
+    }
+
+    this.clearCache(); // Clear cache once all operations are complete
+
+    return results;
+  }
+
+  // Deprecated: getProductDetails (use local row data in grid instead)
+
+  setBaseURL(newBaseURL) {
+    if (!newBaseURL) {
+      throw new Error('Base URL cannot be empty');
+    }
+    this.baseURL = newBaseURL;
+    // Note: unifiedMagentoService doesn't expose setBaseURL method
+  }
+
+  getBaseURL() {
+    return this.baseURL;
+  }
+
+  // Override buildSearchCriteria to use BaseApiService parameter validation
+  buildSearchCriteria(params = {}) {
+    const defaultParams = getDefaultParams();
+    const searchCriteria = {
+      pageSize: params.pageSize || defaultParams.pageSize,
+      currentPage: params.currentPage || defaultParams.currentPage,
+      sortOrders: params.sortOrders || defaultParams.sortOrders,
+      filterGroups: params.filterGroups || [],
+    };
+
+    // Use parent's parameter validation and flattening
+    return this.validateAndFlattenParams({ searchCriteria, fieldName: params.fieldName });
+  }
+
+  // Use parent's cache methods with legacy compatibility
+  getCacheKey(endpoint, params) {
+    return super._getCacheKey('get', endpoint, params);
+  }
+
+  getCachedData(key) {
+    return super._getCachedResponse(key);
+  }
+
+  setCachedData(key, data) {
+    return super._setCachedResponse(key, data);
+  }
+
+  // API Methods with error handling and caching - using unified service
+  async get(endpoint, params = {}) {
+    const response = await unifiedMagentoService.get(endpoint, { params });
+    return response;
+  }
+
+  async post(endpoint, data = {}, config = {}) {
+    const response = await unifiedMagentoService.post(endpoint, data, config);
+    return response;
+  }
+
+  async put(endpoint, data = {}, config = {}) {
+    const response = await unifiedMagentoService.put(endpoint, data, config);
+    return response;
+  }
+
+  async delete(endpoint, config = {}) {
+    const response = await unifiedMagentoService.delete(endpoint, config);
+    return response;
+  }
+
+  // Local data fallback helpers
+  shouldUseLocalData(endpoint) {
+    return endpoint.includes('products') ||
+           endpoint.includes('customers') ||
+           endpoint.includes('orders') ||
+           endpoint.includes('invoices') ||
+           endpoint.includes('categories') ||
+           endpoint.includes('cms');
+  }
+
+  getLocalDataResponse(endpoint) {
+    let localData;
+
+    if (endpoint.includes('products')) {
+      localData = productsData;
+    } else if (endpoint.includes('customers')) {
+      localData = customersData;
+    } else if (endpoint.includes('orders')) {
+      localData = ordersData;
+    } else if (endpoint.includes('invoices')) {
+      localData = invoicesData;
+    } else if (endpoint.includes('categories')) {
+      localData = categoryData;
+    } else if (endpoint.includes('cms')) {
+      localData = cmsPagesData;
+    }
+
+    // Apply basic filtering if params are provided
+    const items = Array.isArray(localData) ? localData : [];
+
+    return {
+      data: {
+        items: items,
+        total_count: items.length,
+        search_criteria: {},
+      },
+    };
+  }
+
+  async getOrders(params = {}) {
+    try {
+      const cacheKey = this.getCacheKey('/orders', params);
+      const cachedData = this.getCachedData(cacheKey);
+
+      if (cachedData) {
+        console.log('Using cached orders data');
+
+        return cachedData;
+      }
+
+      const searchCriteria = this.buildSearchCriteria({
+        ...params,
+        sortOrders: params.sortOrders || [
+          { field: 'created_at', direction: 'DESC' },
+        ],
+        pageSize: params.pageSize || 20,
+        currentPage: params.currentPage || 1,
+      });
+
+      console.log('Fetching orders with criteria:', searchCriteria);
+
+      const response = await this.get('/orders', {
+        params: searchCriteria,
+      });
+
+      if (response?.data?.items) {
+        const enrichedResponse = {
+          items: response.data.items.map(order => ({
+            ...order,
+            id: order.entity_id || order.id,
+            status: order.status || 'pending',
+            customer_name: order.customer_firstname
+              ? `${order.customer_firstname} ${order.customer_lastname}`.trim()
+              : 'Guest Customer',
+          })),
+          total_count: response.data.total_count || response.data.items.length,
+          search_criteria: response.data.search_criteria,
+        };
+
+        this.setCachedData(cacheKey, enrichedResponse);
+
+        return enrichedResponse;
+      }
+
+      throw new Error('Failed to fetch orders');
+    } catch (error) {
+      console.error('Error fetching orders:', error);
+      const localData = this.getLocalResponse('orders');
+
+      console.log('Using local orders data:', localData);
+
+      return localData;
+    }
+  }
+
+  async getCustomers(params = {}) {
+    try {
+      const cacheKey = this.getCacheKey('/customers/search', params);
+      const cachedData = this.getCachedData(cacheKey);
+
+      if (cachedData) {
+        console.log('Using cached customers data');
+
+        return cachedData;
+      }
+
+      const searchCriteria = this.buildSearchCriteria({
+        ...params,
+        sortOrders: params.sortOrders || [
+          { field: 'created_at', direction: 'DESC' },
+        ],
+        pageSize: params.pageSize || 20,
+        currentPage: params.currentPage || 1,
+      });
+
+      console.log('Fetching customers with criteria:', searchCriteria);
+
+      // Add required fieldName parameter for Magento API
+      const requestParams = {
+        params: searchCriteria,
+        fieldName: params.fieldName || 'email',
+      };
+
+      const response = await this.get('/customers/search', requestParams);
+
+      if (response?.data?.items) {
+        const enrichedResponse = {
+          items: response.data.items.map(customer => ({
+            ...customer,
+            id: customer.id || customer.entity_id,
+            name: customer.firstname
+              ? `${customer.firstname} ${customer.lastname}`.trim()
+              : 'Unknown',
+            email: customer.email || 'No email',
+          })),
+          total_count: response.data.total_count || response.data.items.length,
+          search_criteria: response.data.search_criteria,
+        };
+
+        this.setCachedData(cacheKey, enrichedResponse);
+
+        return enrichedResponse;
+      }
+
+      throw new Error('Failed to fetch customers');
+    } catch (error) {
+      console.error('Error fetching customers:', error);
+      const localData = this.getLocalResponse('customers');
+
+      console.log('Using local customers data:', localData);
+
+      return localData;
+    }
+  }
+
+  // ===== PRODUCT MEDIA OPERATIONS =====
+  async createProductMedia(productId, mediaData) {
+    try {
+      console.log(`🖼️ Uploading media for product: ${productId}`);
+      console.log('Entry data:', mediaData);
+
+      const response = await this.post(
+        `/products/${encodeURIComponent(productId)}/media`,
+        mediaData,
+      );
+
+      console.log('✅ Media upload successful:', response);
+
+      return response;
+    } catch (error) {
+      console.error('❌ Media upload failed:', error);
+      throw new Error(`Failed to upload media for ${productId}: ${error.message}`);
+    }
+  }
+
+
+  async deleteProductMedia(productId, entryId) {
+    try {
+      console.log(`🗑️ Deleting media ${entryId} for product: ${productId}`);
+
+      const response = await this.delete(
+        `/products/${encodeURIComponent(productId)}/media/${entryId}`,
+      );
+
+      console.log('✅ Media deleted successfully');
+
+      return response;
+    } catch (error) {
+      console.error('❌ Failed to delete product media:', error);
+      throw new Error(`Failed to delete media for ${productId}: ${error.message}`);
+    }
+  }
+
+  async getProducts(params = {}) {
+    try {
+      const cacheKey = this.getCacheKey('/products', params);
+      const cachedData = this.getCachedData(cacheKey);
+
+      if (cachedData) {
+        return cachedData;
+      }
+
+      const searchCriteria = this.buildSearchCriteria({
+        ...params,
+        sortOrders: params.sortOrders || [
+          { field: 'created_at', direction: 'DESC' },
+        ],
+        pageSize: params.pageSize || 20,
+        currentPage: params.currentPage || 1,
+      });
+
+      const response = await this.get('/products', {
+        params: searchCriteria,
+      });
+
+      // Format the response data
+      const formattedResponse = {
+        data: {
+          items: response?.data?.items || [],
+          total_count: response?.data?.total_count || 0,
+          search_criteria: response?.data?.search_criteria || {},
+        },
+      };
+
+      this.setCachedData(cacheKey, formattedResponse);
+
+      return formattedResponse;
+    } catch (error) {
+      console.error('Error fetching products:', error);
+      // Use local data as fallback
+      const localResponse = this.getLocalDataResponse('/products');
+
+      return localResponse;
+    }
+  }
+
+  async getOrderDetails(orderId) {
+    try {
+      return await this.get(`/orders/${orderId}`);
+    } catch (error) {
+      console.error('Error fetching order details:', error);
+      toast.warn('Using local data: Unable to fetch from API');
+
+      return this.getLocalData('orders').find(order => order.id === orderId);
+    }
+  }
+
+  async getCustomerDetails(customerId) {
+    try {
+      return await this.get(`/customers/${customerId}`);
+    } catch (error) {
+      console.error('Error fetching customer details:', error);
+      toast.warn('Using local data: Unable to fetch from API');
+
+      return this.getLocalData('customers').find(customer => customer.id === customerId);
+    }
+  }
+
+  async createCustomer(customerData) {
+    return this.post('/customers', { customer: customerData });
+  }
+
+  async getProduct(sku) {
+    try {
+      return await this.get(`/products/${sku}`);
+    } catch (error) {
+      console.error('Error fetching product:', error);
+      toast.warn('Using local data: Unable to fetch from API');
+
+      return this.getLocalData('products').find(product => product.sku === sku);
+    }
+  }
+
+  // ===== PRODUCT ATTRIBUTES MANAGEMENT =====
+
+  async getProductAttributes(params = {}) {
+    try {
+      const searchCriteria = this.buildSearchCriteria(params);
+      const requestParams = {
+        ...searchCriteria,
+        fieldName: params.fieldName || 'attribute_code',
+      };
+      const response = await this.get('/products/attributes', requestParams);
+
+      return this.formatResponse(response);
+    } catch (error) {
+      console.error('Error fetching product attributes:', error);
+      toast.warn('Using mock data: Unable to fetch attributes from API');
+
+      return this.getMockProductAttributes();
+    }
+  }
+
+  async getProductAttribute(attributeCode) {
+    try {
+      const response = await this.get(`/products/attributes/${attributeCode}`);
+
+      return this.formatResponse(response);
+    } catch (error) {
+      console.error('Error fetching product attribute:', error);
+
+      return this.getMockProductAttribute(attributeCode);
+    }
+  }
+
+  async updateProductAttribute(attributeCode, attributeData) {
+    try {
+      const response = await this.put(`/products/attributes/${attributeCode}`, attributeData);
+
+      toast.success(`Attribute ${attributeCode} updated successfully`);
+
+      return this.formatResponse(response);
+    } catch (error) {
+      console.error('Error updating product attribute:', error);
+      toast.error(`Failed to update attribute ${attributeCode}`);
+      throw error;
+    }
+  }
+
+  async createProductAttribute(attributeData) {
+    try {
+      const response = await this.post('/products/attributes', attributeData);
+
+      toast.success(`Attribute ${attributeData.attribute_code} created successfully`);
+
+      return this.formatResponse(response);
+    } catch (error) {
+      console.error('Error creating product attribute:', error);
+      toast.error('Failed to create attribute');
+      throw error;
+    }
+  }
+
+  // ===== PRODUCT CATEGORIES MANAGEMENT =====
+
+  async getProductCategories(productId) {
+    try {
+      const response = await this.get(`/products/${productId}/categories`);
+
+      return this.formatResponse(response);
+    } catch (error) {
+      console.error('Error fetching product categories:', error);
+
+      return this.getMockProductCategories(productId);
+    }
+  }
+
+  async assignProductToCategories(productId, categoryIds) {
+    try {
+      const response = await this.put(`/products/${productId}/categories`, {
+        categoryIds: categoryIds,
+      });
+
+      toast.success('Product categories updated successfully');
+
+      return this.formatResponse(response);
+    } catch (error) {
+      console.error('Error assigning product to categories:', error);
+      toast.error('Failed to update product categories');
+      throw error;
+    }
+  }
+
+  // ===== PRODUCT ATTRIBUTE VALUES =====
+
+  async getProductAttributeValues(productId, attributeCode) {
+    try {
+      const response = await this.get(`/products/${productId}/attributes/${attributeCode}`);
+
+      return this.formatResponse(response);
+    } catch (error) {
+      console.error('Error fetching product attribute values:', error);
+
+      return this.getMockAttributeValue(productId, attributeCode);
+    }
+  }
+
+  async updateProductAttributeValue(productId, attributeCode, value) {
+    try {
+      const response = await this.put(`/products/${productId}/attributes/${attributeCode}`, {
+        value: value,
+      });
+
+      toast.success(`Product attribute ${attributeCode} updated`);
+
+      return this.formatResponse(response);
+    } catch (error) {
+      console.error('Error updating product attribute value:', error);
+      toast.error(`Failed to update ${attributeCode}`);
+      throw error;
+    }
+  }
+
+  async getCategories(params = {}) {
+    try {
+      const searchCriteria = this.buildSearchCriteria(params);
+      // Add required fieldName parameter for Magento API
+      const requestParams = {
+        ...searchCriteria,
+        fieldName: params.fieldName || 'name',
+      };
+      const response = await this.get('/categories', requestParams);
+
+      // Format the response to ensure proper structure
+      const formattedResponse = this.formatResponse(response);
+
+      // If the response has the expected structure, add IDs if missing
+      if (formattedResponse && formattedResponse.data) {
+        formattedResponse.data = this.addCategoryIds(formattedResponse.data);
+      }
+
+      return formattedResponse;
+    } catch (error) {
+      console.error('Error fetching categories:', error);
+      toast.warn('Using local data: Unable to fetch from API');
+
+      return this.getLocalCategoriesResponse();
+    }
+  }
+
+  // Helper method to add IDs to categories if missing
+  addCategoryIds(categoryData, startId = 1) {
+    let currentId = startId;
+
+    const addIds = (categories) => {
+      if (Array.isArray(categories)) {
+        return categories.map(category => {
+          const categoryWithId = {
+            ...category,
+            id: category.id || currentId++,
+          };
+
+          if (category.children_data && category.children_data.length > 0) {
+            categoryWithId.children_data = addIds(category.children_data);
+          }
+
+          return categoryWithId;
+        });
+      } else if (categoryData && typeof categoryData === 'object') {
+        // Handle single category object
+        const categoryWithId = {
+          ...categoryData,
+          id: categoryData.id || currentId++,
+        };
+
+        if (categoryData.children_data && categoryData.children_data.length > 0) {
+          categoryWithId.children_data = addIds(categoryData.children_data);
+        }
+
+        return categoryWithId;
+      }
+
+      return categories;
+    };
+
+    return addIds(categoryData);
+  }
+
+  // Get local categories with proper formatting
+  getLocalCategoriesResponse() {
+    try {
+      const localData = this.getLocalResponse('categories');
+
+      // Format the local category data to match expected structure
+      if (localData && localData.data) {
+        const formattedData = this.addCategoryIds(localData.data);
+
+        // Ensure it's in the expected array format
+        const categoriesArray = Array.isArray(formattedData) ? formattedData : [formattedData];
+
+        return {
+          data: {
+            items: categoriesArray,
+            total_count: categoriesArray.length,
+          },
+          success: true,
+        };
+      }
+
+      return localData;
+    } catch (error) {
+      console.error('Error formatting local categories:', error);
+
+      return this.getMockCategoriesResponse();
+    }
+  }
+
+  // Fallback mock categories
+  getMockCategoriesResponse() {
+    return {
+      data: {
+        items: [
+          {
+            id: 1,
+            name: 'Root Category',
+            level: 0,
+            children_data: [
+              { id: 2, name: 'Electronics', level: 1, children_data: [] },
+              { id: 3, name: 'Clothing', level: 1, children_data: [] },
+              { id: 4, name: 'Home & Garden', level: 1, children_data: [] },
+            ],
+          },
+        ],
+        total_count: 1,
+      },
+      success: true,
+    };
+  }
+
+  async getCategory(categoryId) {
+    return this.get(`/categories/${categoryId}`);
+  }
+
+  async getStockItems(params = {}) {
+    try {
+      const searchCriteria = this.buildSearchCriteria(params);
+      const response = await this.get('/stockItems', {
+        params: searchCriteria,
+      });
+
+      if (response?.data) {
+        return response.data;
+      }
+
+      throw new Error('Failed to fetch stock items');
+    } catch (error) {
+      console.error('Error fetching stock items:', error);
+      throw error;
+    }
+  }
+
+  async updateStockItem(productSku, stockItem) {
+    try {
+      const response = await this.put(`/products/${productSku}/stockItems/${stockItem.item_id}`, {
+        stockItem: {
+          ...stockItem,
+          qty: parseFloat(stockItem.qty),
+          is_in_stock: stockItem.qty > 0,
+        },
+      });
+
+      if (response?.data) {
+        // Clear product cache to ensure fresh data
+        this.cache.delete(this.getCacheKey('/products', {}));
+
+        return response.data;
+      }
+
+      throw new Error('Failed to update stock item');
+    } catch (error) {
+      console.error('Error updating stock item:', error);
+      throw error;
+    }
+  }
+
+  async getCmsPages(params = {}) {
+    try {
+      const cacheKey = this.getCacheKey('/cmsPage/search', params);
+      const cachedData = this.getCachedData(cacheKey);
+
+      if (cachedData) {
+        console.log('Using cached CMS pages data');
+
+        return cachedData;
+      }
+
+      // Build proper search criteria to fix "%fieldName" error
+      const searchCriteria = params.searchCriteria || {
+        filterGroups: [],
+        pageSize: 25,
+        currentPage: 1,
+        sortOrders: [{ field: 'creation_time', direction: 'DESC' }],
+      };
+
+      // Ensure all filter groups have proper field names
+      if (searchCriteria.filterGroups) {
+        searchCriteria.filterGroups.forEach(group => {
+          if (group.filters) {
+            group.filters.forEach(filter => {
+              // Ensure field name is properly set and not a template variable
+              if (!filter.field || filter.field.includes('%') || filter.field.includes('fieldName')) {
+                console.warn('⚠️ Invalid field name detected:', filter.field);
+                filter.field = 'title'; // Default to title field
+              }
+            });
+          }
+        });
+      }
+
+      console.log('🔍 Fetching CMS pages with criteria:', searchCriteria);
+
+      // Add required fieldName parameter for Magento API
+      const requestParams = {
+        searchCriteria,
+        fieldName: params.fieldName || 'title',
+      };
+
+      const response = await this.get('/cmsPage/search', requestParams);
+
+      if (response && response.items) {
+        this.setCachedData(cacheKey, response);
+
+        return response;
+      }
+
+      throw new Error('No data returned from API');
+    } catch (error) {
+      console.error('❌ Failed to fetch CMS pages:', error);
+      const localData = this.getLocalResponse('cmsPages');
+
+      console.log('📦 Using local CMS pages data:', localData);
+
+      return localData;
+    }
+  }
+
+  async getCmsBlocks(params = {}) {
+    try {
+      const cacheKey = this.getCacheKey('/cmsBlock/search', params);
+      const cachedData = this.getCachedData(cacheKey);
+
+      if (cachedData) {
+        console.log('Using cached CMS blocks data');
+
+        return cachedData;
+      }
+
+      // Build proper search criteria to fix "%fieldName" error
+      const searchCriteria = params.searchCriteria || {
+        filterGroups: [],
+        pageSize: 25,
+        currentPage: 1,
+        sortOrders: [{ field: 'creation_time', direction: 'DESC' }],
+      };
+
+      // Ensure all filter groups have proper field names
+      if (searchCriteria.filterGroups) {
+        searchCriteria.filterGroups.forEach(group => {
+          if (group.filters) {
+            group.filters.forEach(filter => {
+              // Ensure field name is properly set and not a template variable
+              if (!filter.field || filter.field.includes('%') || filter.field.includes('fieldName')) {
+                console.warn('⚠️ Invalid field name detected:', filter.field);
+                filter.field = 'title'; // Default to title field
+              }
+            });
+          }
+        });
+      }
+
+      console.log('🔍 Fetching CMS blocks with criteria:', searchCriteria);
+
+      // Add required fieldName parameter for Magento API
+      const requestParams = {
+        searchCriteria,
+        fieldName: params.fieldName || 'title',
+      };
+
+      const response = await this.get('/cmsBlock/search', requestParams);
+
+      const result = {
+        items: response.items || [],
+        total_count: response.total_count || 0,
+      };
+
+      this.setCachedData(cacheKey, result);
+
+      return result;
+    } catch (error) {
+      console.error('❌ Failed to fetch CMS blocks:', error);
+      const localData = this.getLocalResponse('cmsBlocks');
+
+      console.log('📦 Using local CMS blocks data:', localData);
+
+      return localData;
+    }
+  }
+
+  async getCmsPage(id) {
+    return this.get(`/cmsPage/${id}`);
+  }
+
+  async createCmsPage(data) {
+    return this.post('/cmsPage', data);
+  }
+
+  async updateCmsPage(id, data) {
+    return this.put(`/cmsPage/${id}`, data);
+  }
+
+  async deleteCmsPage(id) {
+    return this.delete(`/cmsPage/${id}`);
+  }
+
+  async shipOrder(orderId, items, notify = true) {
+    return this.post(`/order/${orderId}/ship`, { items, notify });
+  }
+
+  async getInvoices(searchCriteria = {}) {
+    try {
+      const params = this.formatSearchCriteria(searchCriteria);
+      const response = await this.get('/invoices', { params });
+
+      return {
+        items: response.items || [],
+        total_count: response.total_count || 0,
+        search_criteria: response.search_criteria,
+      };
+    } catch (error) {
+      console.error('Error fetching invoices:', error);
+      throw new Error('Failed to fetch invoices');
+    }
+  }
+
+  /**
+   * Format search criteria for Magento API
+   * @param {Object} searchCriteria - The search criteria object
+   * @returns {Object} Formatted search criteria
+   */
+  formatSearchCriteria(searchCriteria) {
+    const formattedCriteria = {};
+
+    if (searchCriteria.filterGroups) {
+      searchCriteria.filterGroups.forEach((group, groupIndex) => {
+        group.filters.forEach((filter, filterIndex) => {
+          formattedCriteria[`searchCriteria[filter_groups][${groupIndex}][filters][${filterIndex}][field]`] = filter.field;
+          formattedCriteria[`searchCriteria[filter_groups][${groupIndex}][filters][${filterIndex}][value]`] = filter.value;
+          formattedCriteria[`searchCriteria[filter_groups][${groupIndex}][filters][${filterIndex}][condition_type]`] = filter.condition_type;
+        });
+      });
+    }
+
+    if (searchCriteria.pageSize) {
+      formattedCriteria['searchCriteria[pageSize]'] = searchCriteria.pageSize;
+    }
+
+    if (searchCriteria.currentPage) {
+      formattedCriteria['searchCriteria[currentPage]'] = searchCriteria.currentPage;
+    }
+
+    if (searchCriteria.sortOrders) {
+      searchCriteria.sortOrders.forEach((sort, index) => {
+        formattedCriteria[`searchCriteria[sortOrders][${index}][field]`] = sort.field;
+        formattedCriteria[`searchCriteria[sortOrders][${index}][direction]`] = sort.direction;
+      });
+    }
+
+    return formattedCriteria;
+  }
+
+  async getSources(params = {}) {
+    try {
+      const searchCriteria = this.buildSearchCriteria(params);
+      const response = await this.get('/inventory/sources', searchCriteria);
+
+      return formatResponse(response.data, 'sources');
+    } catch (error) {
+      console.error('Error fetching sources:', error);
+
+      return formatResponse(null, 'sources');
+    }
+  }
+
+  async getStocks(params = {}) {
+    try {
+      const searchCriteria = this.buildSearchCriteria(params);
+      const response = await this.get('/inventory/stocks', searchCriteria);
+
+      return formatResponse(response.data, 'stocks');
+    } catch (error) {
+      console.error('Error fetching stocks:', error);
+
+      return formatResponse(null, 'stocks');
+    }
+  }
+
+  async getSourceItems(params = {}) {
+    try {
+      const searchCriteria = this.buildSearchCriteria(params);
+      const response = await this.get('/inventory/source-items', searchCriteria);
+
+      return formatResponse(response.data, 'sourceItems');
+    } catch (error) {
+      console.error('Error fetching source items:', error);
+
+      return formatResponse(null, 'sourceItems');
+    }
+  }
+
+  // Local data utilities
+  getLocalData(type) {
+    switch (type) {
+    case 'orders':
+      return ordersData;
+    case 'customers':
+      return customersData;
+    case 'products':
+      return productsData;
+    case 'invoices':
+      return invoicesData;
+    case 'categories':
+      return categoryData;
+    case 'cmsPages':
+      return cmsPagesData; // Return local CMS pages data
+    default:
+      return null;
+    }
+  }
+
+  getLocalResponse(type) {
+    const items = this.getLocalData(type);
+
+    return {
+      items,
+      total_count: items.length,
+      search_criteria: {},
+    };
+  }
+
+  // ===== BRANDS MANAGEMENT =====
+
+  async getBrands(useCache = true) {
+    const cacheKey = 'brands_mgs_brand';
+
+    if (useCache) {
+      const cachedBrands = this.getCachedData(cacheKey);
+
+      if (cachedBrands) {
+        console.log('📦 Using cached brands data');
+
+        return cachedBrands;
+      }
+    }
+
+    try {
+      console.log('🔄 Fetching brands from additional_attributes...');
+
+      // Try to get brands from additional_attributes with code 'mgs_brand'
+      const response = await this.get('/products/attributes/mgs_brand/options');
+      const brands = this.formatResponse(response);
+
+      // Cache the brands data
+      this.setCachedData(cacheKey, brands);
+      console.log('✅ Brands cached successfully');
+
+      return brands;
+    } catch (error) {
+      console.error('❌ Error fetching brands:', error);
+      console.log('📦 Using mock brands data');
+
+      const mockBrands = this.getMockBrands();
+
+      this.setCachedData(cacheKey, mockBrands);
+
+      return mockBrands;
+    }
+  }
+
+  async addBrand(brandData) {
+    try {
+      console.log('➕ Adding new brand:', brandData);
+
+      const response = await this.post('/products/attributes/mgs_brand/options', {
+        option: {
+          label: brandData.label,
+          value: brandData.value || brandData.label.toLowerCase().replace(/\s+/g, '_'),
+          sort_order: brandData.sort_order || 0,
+        },
+      });
+
+      // Clear cache to force refresh
+      this.clearCachedData('brands_mgs_brand');
+
+      toast.success(`Brand "${brandData.label}" added successfully`);
+
+      return this.formatResponse(response);
+    } catch (error) {
+      console.error('❌ Error adding brand:', error);
+      toast.error('Failed to add brand');
+      throw error;
+    }
+  }
+
+  async updateBrand(brandId, brandData) {
+    try {
+      console.log('✏️ Updating brand:', brandId, brandData);
+
+      const response = await this.put(`/products/attributes/mgs_brand/options/${brandId}`, {
+        option: brandData,
+      });
+
+      // Clear cache to force refresh
+      this.clearCachedData('brands_mgs_brand');
+
+      toast.success('Brand updated successfully');
+
+      return this.formatResponse(response);
+    } catch (error) {
+      console.error('❌ Error updating brand:', error);
+      toast.error('Failed to update brand');
+      throw error;
+    }
+  }
+
+  async deleteBrand(brandId) {
+    try {
+      console.log('🗑️ Deleting brand:', brandId);
+
+      await this.delete(`/products/attributes/mgs_brand/options/${brandId}`);
+
+      // Clear cache to force refresh
+      this.clearCachedData('brands_mgs_brand');
+
+      toast.success('Brand deleted successfully');
+    } catch (error) {
+      console.error('❌ Error deleting brand:', error);
+      toast.error('Failed to delete brand');
+      throw error;
+    }
+  }
+
+  // ===== ADDITIONAL ATTRIBUTES MANAGEMENT =====
+
+  async getAdditionalAttributes(productId) {
+    try {
+      console.log('🔄 Fetching additional attributes for product:', productId);
+
+      const response = await this.get(`/products/${productId}/additional-attributes`);
+
+      return this.formatResponse(response);
+    } catch (error) {
+      console.error('❌ Error fetching additional attributes:', error);
+
+      return this.getMockAdditionalAttributes(productId);
+    }
+  }
+
+  async updateAdditionalAttribute(productId, attributeCode, value) {
+    try {
+      console.log('✏️ Updating additional attribute:', { productId, attributeCode, value });
+
+      const response = await this.put(`/products/${productId}/additional-attributes/${attributeCode}`, {
+        value: value,
+      });
+
+      toast.success(`Additional attribute ${attributeCode} updated`);
+
+      return this.formatResponse(response);
+    } catch (error) {
+      console.error('❌ Error updating additional attribute:', error);
+      toast.error(`Failed to update ${attributeCode}`);
+      throw error;
+    }
+  }
+
+  // ===== MOCK DATA FOR PRODUCT ATTRIBUTES =====
+
+  getMockProductAttributes() {
+    return {
+      items: [
+        {
+          attribute_id: 1,
+          attribute_code: 'name',
+          frontend_label: 'Product Name',
+          frontend_input: 'text',
+          is_required: true,
+          is_user_defined: false,
+          is_system: true,
+          is_visible: true,
+          scope: 'store',
+        },
+        {
+          attribute_id: 2,
+          attribute_code: 'description',
+          frontend_label: 'Description',
+          frontend_input: 'textarea',
+          is_required: false,
+          is_user_defined: false,
+          is_system: true,
+          is_visible: true,
+          scope: 'store',
+        },
+        {
+          attribute_id: 3,
+          attribute_code: 'price',
+          frontend_label: 'Price',
+          frontend_input: 'price',
+          is_required: true,
+          is_user_defined: false,
+          is_system: true,
+          is_visible: true,
+          scope: 'global',
+        },
+        {
+          attribute_id: 4,
+          attribute_code: 'color',
+          frontend_label: 'Color',
+          frontend_input: 'select',
+          is_required: false,
+          is_user_defined: true,
+          is_system: false,
+          is_visible: true,
+          scope: 'global',
+          options: [
+            { value: '1', label: 'Red' },
+            { value: '2', label: 'Blue' },
+            { value: '3', label: 'Green' },
+            { value: '4', label: 'Black' },
+            { value: '5', label: 'White' },
+          ],
+        },
+        {
+          attribute_id: 5,
+          attribute_code: 'size',
+          frontend_label: 'Size',
+          frontend_input: 'select',
+          is_required: false,
+          is_user_defined: true,
+          is_system: false,
+          is_visible: true,
+          scope: 'global',
+          options: [
+            { value: '10', label: 'XS' },
+            { value: '11', label: 'S' },
+            { value: '12', label: 'M' },
+            { value: '13', label: 'L' },
+            { value: '14', label: 'XL' },
+            { value: '15', label: 'XXL' },
+          ],
+        },
+      ],
+      total_count: 5,
+    };
+  }
+
+  getMockProductAttribute(attributeCode) {
+    const attributes = this.getMockProductAttributes().items;
+
+    return attributes.find(attr => attr.attribute_code === attributeCode) || null;
+  }
+
+  getMockProductCategories(productId) {
+    return {
+      categories: [
+        { id: 1, name: 'Electronics', level: 1, path: '1/2' },
+        { id: 3, name: 'Smartphones', level: 2, path: '1/2/3' },
+        { id: 5, name: 'Clothing', level: 1, path: '1/5' },
+      ],
+    };
+  }
+
+  getMockAttributeValue(productId, attributeCode) {
+    const mockValues = {
+      name: `Product ${productId}`,
+      description: `Description for product ${productId}`,
+      price: Math.floor(Math.random() * 1000) + 10,
+      color: Math.floor(Math.random() * 5) + 1,
+      size: Math.floor(Math.random() * 6) + 10,
+    };
+
+    return {
+      attribute_code: attributeCode,
+      value: mockValues[attributeCode] || `Value for ${attributeCode}`,
+    };
+  }
+
+  // ===== MOCK DATA FOR BRANDS =====
+
+  getMockBrands() {
+    return {
+      items: [
+        {
+          value: 'nike',
+          label: 'Nike',
+          sort_order: 1,
+          is_default: false,
+        },
+        {
+          value: 'adidas',
+          label: 'Adidas',
+          sort_order: 2,
+          is_default: false,
+        },
+        {
+          value: 'puma',
+          label: 'Puma',
+          sort_order: 3,
+          is_default: false,
+        },
+        {
+          value: 'under_armour',
+          label: 'Under Armour',
+          sort_order: 4,
+          is_default: false,
+        },
+        {
+          value: 'reebok',
+          label: 'Reebok',
+          sort_order: 5,
+          is_default: false,
+        },
+        {
+          value: 'new_balance',
+          label: 'New Balance',
+          sort_order: 6,
+          is_default: false,
+        },
+        {
+          value: 'converse',
+          label: 'Converse',
+          sort_order: 7,
+          is_default: false,
+        },
+        {
+          value: 'vans',
+          label: 'Vans',
+          sort_order: 8,
+          is_default: false,
+        },
+        {
+          value: 'asics',
+          label: 'ASICS',
+          sort_order: 9,
+          is_default: false,
+        },
+        {
+          value: 'jordan',
+          label: 'Jordan',
+          sort_order: 10,
+          is_default: false,
+        },
+      ],
+      total_count: 10,
+    };
+  }
+
+  getMockAdditionalAttributes(productId) {
+    const brands = this.getMockBrands().items;
+    const randomBrand = brands[Math.floor(Math.random() * brands.length)];
+
+    return {
+      additional_attributes: [
+        {
+          attribute_code: 'mgs_brand',
+          value: randomBrand.value,
+          label: randomBrand.label,
+        },
+        {
+          attribute_code: 'manufacturer',
+          value: randomBrand.label,
+          label: randomBrand.label,
+        },
+        {
+          attribute_code: 'country_of_manufacture',
+          value: 'US',
+          label: 'United States',
+        },
+        {
+          attribute_code: 'warranty',
+          value: '1_year',
+          label: '1 Year',
+        },
+      ],
+    };
+  }
+
+  // Error handling
+  handleApiError(error) {
+    if (error.response) {
+      const { status, data } = error.response;
+
+      switch (status) {
+      case 401:
+        // Return null to trigger local data fallback
+        return null;
+      case 404:
+        toast.error('Resource not found');
+        break;
+      case 500:
+        toast.error('Server error occurred');
+        break;
+      default:
+        toast.error(data.message || 'An unexpected error occurred');
+      }
+    } else if (error.request) {
+      toast.error('Network error - please check your connection');
+    }
+
+    return Promise.reject(error);
+  }
+
+  // Token management
+  getToken() {
+    return localStorage.getItem('adminToken');
+  }
+
+  magentoServiceException(response) {
+    let errorMessage = ' ';
+
+    if (response.status)
+      switch (response.status) {
+      case 400:
+        errorMessage = response.data?.message || 'Bad Request: Invalid parameters';
+        break;
+      case 401:
+        errorMessage = 'Invalid credentials. Please check your username and password.';
+        break;
+      case 403:
+        errorMessage = 'Access denied. You do not have permission to perform this action.';
+        break;
+      case 404:
+        errorMessage = 'The requested resource was not found.';
+        break;
+      case 422:
+        errorMessage = response.data?.message || 'Validation failed';
+        break;
+      case 500:
+        errorMessage = 'Internal server error. Please try again later.';
+        break;
+      default:
+        errorMessage = response.data?.message || 'An unexpected error occurred';
+      }
+    console.log(errorMessage);
+  }
+
+  formatResponse(response) {
+    return {
+      items: response?.items || [],
+      total_count: response?.total_count || 0,
+      search_criteria: response?.search_criteria || this.buildSearchCriteria({}),
+    };
+  }
+
+  async updateOrder(orderId, orderData) {
+    try {
+      const response = await this.put(`/orders/${orderId}`, { order: orderData });
+
+      return response.data;
+    } catch (error) {
+      console.error('Failed to update order:', error);
+      throw error;
+    }
+  }
+
+  // ===== SETTINGS-AWARE API METHODS =====
+
+  /**
+   * Get products with user settings applied
+   * @param {string} gridType - Grid type for settings lookup
+   * @param {object} params - Additional parameters
+   * @returns {Promise} API response with user settings applied
+   */
+  async getProductsWithSettings(gridType = 'magentoProducts', params = {}) {
+    try {
+      const enhancedParams = getDefaultParams(gridType, params);
+      const response = await this.getProducts(enhancedParams);
+
+      return response;
+    } catch (error) {
+      if (globalUserSettings) {
+        handleMagentoGridError(error, 'Load Products', globalUserSettings);
+      }
+      throw error;
+    }
+  }
+
+  /**
+   * Get orders with user settings applied
+   * @param {string} gridType - Grid type for settings lookup
+   * @param {object} params - Additional parameters
+   * @returns {Promise} API response with user settings applied
+   */
+  async getOrdersWithSettings(gridType = 'magentoOrders', params = {}) {
+    try {
+      const enhancedParams = getDefaultParams(gridType, params);
+      const response = await this.getOrders(enhancedParams);
+
+      return response;
+    } catch (error) {
+      if (globalUserSettings) {
+        handleMagentoGridError(error, 'Load Orders', globalUserSettings);
+      }
+      throw error;
+    }
+  }
+
+  /**
+   * Get customers with user settings applied
+   * @param {string} gridType - Grid type for settings lookup
+   * @param {object} params - Additional parameters
+   * @returns {Promise} API response with user settings applied
+   */
+  async getCustomersWithSettings(gridType = 'magentoCustomers', params = {}) {
+    try {
+      const enhancedParams = getDefaultParams(gridType, params);
+      const response = await this.getCustomers(enhancedParams);
+
+      return response;
+    } catch (error) {
+      if (globalUserSettings) {
+        handleMagentoGridError(error, 'Load Customers', globalUserSettings);
+      }
+      throw error;
+    }
+  }
+
+  /**
+   * Get invoices with user settings applied
+   * @param {string} gridType - Grid type for settings lookup
+   * @param {object} params - Additional parameters
+   * @returns {Promise} API response with user settings applied
+   */
+  async getInvoicesWithSettings(gridType = 'magentoInvoices', params = {}) {
+    try {
+      const enhancedParams = getDefaultParams(gridType, params);
+      const response = await this.getInvoices(enhancedParams);
+
+      return response;
+    } catch (error) {
+      if (globalUserSettings) {
+        handleMagentoGridError(error, 'Load Invoices', globalUserSettings);
+      }
+      throw error;
+    }
+  }
+
+  /**
+   * Get CMS pages with user settings applied
+   * @param {string} gridType - Grid type for settings lookup
+   * @param {object} params - Additional parameters
+   * @returns {Promise} API response with user settings applied
+   */
+  async getCmsPagesWithSettings(gridType = 'magentoCmsPages', params = {}) {
+    try {
+      const enhancedParams = getDefaultParams(gridType, params);
+      const response = await this.getCmsPages(enhancedParams);
+
+      return response;
+    } catch (error) {
+      if (globalUserSettings) {
+        handleMagentoGridError(error, 'Load CMS Pages', globalUserSettings);
+      }
+      throw error;
+    }
+  }
+
+  /**
+   * Generic settings-aware API call
+   * @param {string} method - HTTP method
+   * @param {string} endpoint - API endpoint
+   * @param {string} gridType - Grid type for settings lookup
+   * @param {object} params - Parameters
+   * @param {object} data - Request data
+   * @returns {Promise} API response with user settings applied
+   */
+  async callWithSettings(method, endpoint, gridType, params = {}, data = null) {
+    try {
+      const enhancedParams = getDefaultParams(gridType, params);
+
+      let response;
+
+      switch (method.toLowerCase()) {
+      case 'get':
+        response = await this.get(endpoint, { params: enhancedParams });
+        break;
+      case 'post':
+        response = await this.post(endpoint, data, { params: enhancedParams });
+        break;
+      case 'put':
+        response = await this.put(endpoint, data, { params: enhancedParams });
+        break;
+      case 'delete':
+        response = await this.delete(endpoint, { params: enhancedParams });
+        break;
+      default:
+        throw new Error(`Unsupported HTTP method: ${method}`);
+      }
+
+      return response;
+    } catch (error) {
+      if (globalUserSettings) {
+        handleMagentoGridError(error, `${method.toUpperCase()} ${endpoint}`, globalUserSettings);
+      }
+      throw error;
+    }
+  }
+
+  /**
+   * Login to Magento and get admin token
+   * @param {string} username - Admin username
+   * @param {string} password - Admin password
+   * @returns {Promise<string>} Admin token
+   */
+  async login(username, password) {
+    // Use unifiedMagentoService to handle login
+    const response = await unifiedMagentoService.post('/integration/admin/token', {
+      username,
+      password
+    });
+    
+    const token = response.data;
+    
+    // Store token in localStorage
+    localStorage.setItem('adminToken', token);
+    
+    return token;
+  }
+}
+
+// Create a single instance
+const magentoApi = new MagentoApi();
+
+// Export the instance as default
+export default magentoApi;
+
+// Export individual methods
+export const {
+  login, // Export the new login function
+  getOrders,
+  getOrderDetails,
+  shipOrder,
+  getCustomers,
+  getCustomerDetails,
+  createCustomer,
+  getProducts,
+  getProduct,
+  getProductAttributes,
+  getProductAttribute,
+  updateProductAttribute,
+  createProductAttribute,
+  getProductCategories,
+  assignProductToCategories,
+  getProductAttributeValues,
+  updateProductAttributeValue,
+  getBrands,
+  addBrand,
+  updateBrand,
+  deleteBrand,
+  getAdditionalAttributes,
+  updateAdditionalAttribute,
+  getCategories,
+  getCategory,
+  getStockItems,
+  updateStockItem,
+  getCmsPages,
+  getCmsBlocks,
+  getCmsPage,
+  createCmsPage,
+  updateCmsPage,
+  deleteCmsPage,
+  request,
+  buildSearchCriteria,
+  getToken,
+  magentoServiceException,
+  getLocalData,
+  getInvoices,
+  updateOrder,
+  getSources,
+  getStocks,
+  getSourceItems,
+} = magentoApi;