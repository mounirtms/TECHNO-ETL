--- conflicted
+++ resolved
@@ -12,7 +12,6 @@
 import { BrowserRouter } from 'react-router-dom';
 import { CssBaseline, Box, CircularProgress, Typography } from '@mui/material';
 import { ToastContainer } from 'react-toastify';
-import { useRTL } from './contexts/RTLContext';
 import 'react-toastify/dist/ReactToastify.css';
 
 // Lazy load the main router to avoid circular dependencies
@@ -35,28 +34,18 @@
       alignItems: 'center',
       height: '100vh',
       gap: 2,
-<<<<<<< HEAD
-      backgroundColor: 'background.default'
-=======
       backgroundColor: '#f5f5f5',
->>>>>>> b7ef1358
     }}
   >
-    <CircularProgress size={40} color="primary" />
+    <CircularProgress size={40} />
     <Typography variant="body2" color="text.secondary">
       Loading TECHNO-ETL...
     </Typography>
   </Box>
 );
 
-<<<<<<< HEAD
-const App = () => {
-  const { isRTL } = useRTL();
-
-=======
 // Memoized App component for better performance
 const App = React.memo(() => {
->>>>>>> b7ef1358
   return (
     <>
       <CssBaseline />
@@ -75,22 +64,17 @@
       <SettingsConflictDialog />
 
       <ToastContainer
-        position={isRTL ? "top-left" : "top-right"}
+        position="top-right"
         autoClose={5000}
         hideProgressBar={false}
         newestOnTop={false}
         closeOnClick
-        rtl={isRTL}
+        rtl={false}
         pauseOnFocusLoss
         draggable
         pauseOnHover
         theme="colored"
-        style={{
-          direction: isRTL ? 'rtl' : 'ltr'
-        }}
       />
-<<<<<<< HEAD
-=======
       {/* Mounir Signature */}
       <div style={{ position: 'fixed', bottom: 20, right: 20, zIndex: 9999 }}>
         <a href="https://mounir1.github.io" target="_blank" rel="noopener noreferrer">
@@ -102,7 +86,6 @@
           />
         </a>
       </div>
->>>>>>> b7ef1358
     </>
   );
 });
